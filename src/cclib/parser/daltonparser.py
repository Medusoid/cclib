# -*- coding: utf-8 -*-
#
# This file is part of cclib (http://cclib.github.io), a library for parsing
# and interpreting the results of computational chemistry packages.
#
# Copyright (C) 2006-2015, the cclib development team
#
# The library is free software, distributed under the terms of
# the GNU Lesser General Public version 2.1 or later. You should have
# received a copy of the license along with cclib. You can also access
# the full license online at http://www.gnu.org/copyleft/lgpl.html.

"""Parser for DALTON output files"""


from __future__ import print_function

import numpy
import re


from . import logfileparser
from . import utils


class DALTON(logfileparser.Logfile):
    """A DALTON log file."""

    def __init__(self, *args, **kwargs):

        # Call the __init__ method of the superclass
        super(DALTON, self).__init__(logname="DALTON", *args, **kwargs)
        if not hasattr(self, "metadata"):
            self.metadata = {}
            self.metadata["package"] = self.logname

    def __str__(self):
        """Return a string representation of the object."""
        return "DALTON log file %s" % (self.filename)

    def __repr__(self):
        """Return a representation of the object."""
        return 'DALTON("%s")' % (self.filename)

    def normalisesym(self, label):
        """Normalise the symmetries used by DALTON."""

        # It appears that DALTON is using the correct labels.
        return label

    def before_parsing(self):

        # Used to decide whether to wipe the atomcoords clean.
        self.firststdorient = True

        # Use to track which section/program output we are parsing,
        # since some programs print out the same headers, which we
        # would like to use as triggers.
        self.section = None

        # If there is no symmetry, assume this.
        self.symlabels = ['Ag']

        # Is the basis set from a single library file? This is true
        # when the first line is BASIS, false for INTGRL/ATOMBASIS.
        self.basislibrary = True

    def parse_geometry(self, lines):
        """Parse DALTON geometry lines into an atomcoords array."""

        coords = []
        for lin in lines:

            # Without symmetry there are simply four columns, and with symmetry
            # an extra label is printed after the atom type.
            cols = lin.split()
            if cols[1][0] == "_":
                xyz = cols[2:]
            else:
                xyz = cols[1:]

            # The assumption is that DALTON always print in atomic units.
            xyz = [utils.convertor(float(x), 'bohr', 'Angstrom') for x in xyz]
            coords.append(xyz)

        return coords

    def extract(self, inputfile, line):
        """Extract information from the file object inputfile."""
        # extract the version number first
        if line[4:30] == "This is output from DALTON":
            if line.split()[5] == "release" or line.split()[5] == "(Release":
                self.metadata["program_version"] = line.split()[6][6:]
            else:
                self.metadata["program_version"] = line.split()[5]

        # Is the basis set from a single library file, or is it
        # manually specified? See before_parsing().
        if line[:6] == 'INTGRL'or line[:9] == 'ATOMBASIS':
            self.basislibrary = False

        # This section at the start of geometry optimization jobs gives us information
        # about optimization targets (geotargets) and possibly other things as well.
        # Notice how the number of criteria required to converge is set to 2 here,
        # but this parameter can (probably) be tweaked in the input.
        #
        # Chosen parameters for *OPTIMI :
        # -------------------------------
        #
        # Default 1st order method will be used:   BFGS update.
        # Optimization will be performed in redundant internal coordinates (by default).
        # Model Hessian will be used as initial Hessian.
        # The model Hessian parameters of Roland Lindh will be used.
        #
        #
        # Trust region method will be used to control step (default).
        #
        # Convergence threshold for gradient set to :      1.00D-04
        # Convergence threshold for energy set to   :      1.00D-06
        # Convergence threshold for step set to     :      1.00D-04
        # Number of convergence criteria set to     :   2
        #
        if line.strip()[:25] == "Convergence threshold for":

            if not hasattr(self, 'geotargets'):
                self.geotargets = []
                self.geotargets_names = []

            target = self.float(line.split()[-1])
            name = line.strip()[25:].split()[0]

            self.geotargets.append(target)
            self.geotargets_names.append(name)

        # This is probably the first place where atomic symmetry labels are printed,
        # somewhere afer the SYMGRP point group information section. We need to know
        # which atom is in which symmetry, since this influences how some things are
        # print later on. We can also get some generic attributes along the way.
        #
        #                                 Isotopic Masses
        #                                 ---------------
        #
        #                           C   _1     12.000000
        #                           C   _2     12.000000
        #                           C   _1     12.000000
        #                           C   _2     12.000000
        #                           ...
        #
        # Note that when there is no symmetry there are only two columns here.
        #
        # It is also a good idea to keep in mind that DALTON, with symmetry on, operates
        # in a specific point group, so symmetry atoms have no internal representation.
        # Therefore only atoms marked as "_1" or "#1" in other places are actually
        # represented in the model. The symmetry atoms (higher symmetry indices) are
        # generated on the fly when writing the output. We will save the symmetry indices
        # here for later use.
        #
        # Additional note: the symmetry labels are printed only for atoms that have
        # symmetry images... so assume "_1" if a label is missing. For example, there will
        # be no label for atoms on an axes, such as the oxygen in water in C2v:
        #
        #                           O          15.994915
        #                           H   _1      1.007825
        #                           H   _2      1.007825
        #
        if line.strip() == "Isotopic Masses":

            self.skip_lines(inputfile, ['d', 'b'])

            # Since some symmetry labels may be missing, read in all lines first.
            lines = []
            line = next(inputfile)
            while line.strip():
                lines.append(line)
                line = next(inputfile)

            # Split lines into columsn and dd any missing symmetry labels, if needed.
            lines = [l.split() for l in lines]
            if any([len(l) == 3 for l in lines]):
                for il, l in enumerate(lines):
                    if len(l) == 2:
                        lines[il] = [l[0], "_1", l[1]]

            atomnos = []
            symmetry_atoms = []
            atommasses = []
            for cols in lines:
                atomnos.append(self.table.number[cols[0]])
                if len(cols) == 3:
                    symmetry_atoms.append(int(cols[1][1]))
                    atommasses.append(float(cols[2]))
                else:
                    atommasses.append(float(cols[1]))

            self.set_attribute('atomnos', atomnos)
            self.set_attribute('atommasses', atommasses)

            self.set_attribute('natom', len(atomnos))
            self.set_attribute('natom', len(atommasses))

            # Save this for later if there were any labels.
            self.symmetry_atoms = symmetry_atoms or None

        # This section is close to the beginning of the file, and can be used
        # to parse natom, nbasis and atomnos. We also construct atombasis here,
        # although that is symmetry-dependent (see inline comments). Note that
        # DALTON operates on the idea of atom type, which are not necessarily
        # unique element-wise.
        #
        #  Atoms and basis sets
        #  --------------------
        #
        #  Number of atom types :    6
        #  Total number of atoms:   20
        #
        #  Basis set used is "STO-3G" from the basis set library.
        #
        #  label    atoms   charge   prim   cont     basis
        #  ----------------------------------------------------------------------
        #  C           6    6.0000    15     5      [6s3p|2s1p]
        #  H           4    1.0000     3     1      [3s|1s]
        #  C           2    6.0000    15     5      [6s3p|2s1p]
        #  H           2    1.0000     3     1      [3s|1s]
        #  C           2    6.0000    15     5      [6s3p|2s1p]
        #  H           4    1.0000     3     1      [3s|1s]
        #  ----------------------------------------------------------------------
        #  total:     20   70.0000   180    60
        #  ----------------------------------------------------------------------
        #
        #  Threshold for neglecting AO integrals:  1.00D-12
        #
        if line.strip() == "Atoms and basis sets":

            self.skip_lines(inputfile, ['d', 'b'])

            line = next(inputfile)
            assert "Number of atom types" in line
            self.ntypes = int(line.split()[-1])

            line = next(inputfile)
            assert "Total number of atoms:" in line
            self.set_attribute("natom", int(line.split()[-1]))

<<<<<<< HEAD
            #self.skip_lines(inputfile, ['b', 'basisname', 'b'])
            line = next(inputfile)
            line = next(inputfile)
            self.metadata["basis_set_name"] = re.findall(r'"([^"]*)"', line)[0]
            line = next(inputfile)
=======
            # When using the INTGRL keyword and not pulling from the
            # basis set library, the "Basis set used" line doesn't
            # appear.
            if not self.basislibrary:
                self.skip_line(inputfile, 'b')
            else:
                self.skip_lines(inputfile, ['b', 'basisname', 'b'])
>>>>>>> 7dbca4a3

            line = next(inputfile)
            cols = line.split()

            # Detecting which columns things are in will be somewhat more robust
            # to formatting changes in the future.
            iatoms = cols.index('atoms')
            icharge = cols.index('charge')
            icont = cols.index('cont')

            self.skip_line(inputfile, 'dashes')

            atomnos = []
            atombasis = []
            nbasis = 0
            for itype in range(self.ntypes):

                line = next(inputfile)
                cols = line.split()

                atoms = int(cols[iatoms])
                charge = float(cols[icharge])
                assert int(charge) == charge
                charge = int(charge)
                cont = int(cols[icont])

                for at in range(atoms):

                    atomnos.append(charge)

                    # If symmetry atoms are present, these will have basis functions
                    # printed immediately after the one unique atom, so for all
                    # practical purposes cclib can assume the ordering in atombasis
                    # follows this out-of order scheme to match the output.
                    if self.symmetry_atoms:

                        # So we extend atombasis only for the unique atoms (with a
                        # symmetry index of 1), interleaving the basis functions
                        # for this atoms with basis functions for all symmetry atoms.
                        if self.symmetry_atoms[at] == 1:
                            nsyms = 1
                            while (at + nsyms < self.natom) and self.symmetry_atoms[at + nsyms] == nsyms + 1:
                                nsyms += 1
                            for isym in range(nsyms):
                                istart = nbasis + isym
                                iend = nbasis + cont*nsyms + isym
                                atombasis.append(list(range(istart, iend, nsyms)))
                            nbasis += cont*nsyms

                    else:
                        atombasis.append(list(range(nbasis, nbasis + cont)))
                        nbasis += cont

            self.set_attribute('atomnos', atomnos)
            self.set_attribute('atombasis', atombasis)
            self.set_attribute('nbasis', nbasis)

            self.skip_line(inputfile, 'dashes')

            line = next(inputfile)
            self.set_attribute('natom', int(line.split()[iatoms]))
            self.set_attribute('nbasis', int(line.split()[icont]))

            self.skip_line(inputfile, 'dashes')

        # The Gaussian exponents and contraction coefficients are printed for each primitive
        # and then the contraction information is printed separately (see below) Both segmented
        # and general contractions are used, but we can parse them the same way since zeros are
        # inserted for primitives that are not used. However, no atom index is printed here
        # so we don't really know when a new atom is started without using information
        # from other section (we should already have atombasis parsed at this point).
        #
        #  Orbital exponents and contraction coefficients
        #  ----------------------------------------------
        #
        #
        #  C   #1 1s      1       71.616837      0.1543    0.0000
        #   seg. cont.    2       13.045096      0.5353    0.0000
        #                 3        3.530512      0.4446    0.0000
        #                 4        2.941249      0.0000   -0.1000
        # ...
        #
        # Here is a corresponding fragment for general contractions:
        #
        #  C      1s      1    33980.000000      0.0001   -0.0000    0.0000    0.0000    0.0000
        #                                        0.0000    0.0000    0.0000    0.0000
        #   gen. cont.    2     5089.000000      0.0007   -0.0002    0.0000    0.0000    0.0000
        #                                        0.0000    0.0000    0.0000    0.0000
        #                 3     1157.000000      0.0037   -0.0008    0.0000    0.0000    0.0000
        #                                        0.0000    0.0000    0.0000    0.0000
        #                 4      326.600000      0.0154   -0.0033    0.0000    0.0000    0.0000
        # ...
        #
        if line.strip() == "Orbital exponents and contraction coefficients":

            self.skip_lines(inputfile, ['d', 'b', 'b'])

            # Here we simply want to save the numbers defining each primitive for later use,
            # where the first number is the exponent, and the rest are coefficients which
            # should be zero if the primitive is not used in a contraction. This list is
            # symmetry agnostic, although primitives/contractions are not generally.
            self.primitives = []

            prims = []
            line = next(inputfile)
            while line.strip():

                # Each contraction/section is separated by a blank line, and at the very
                # end there is an extra blank line.
                while line.strip():

                    # For generalized contraction it is typical to see the coefficients wrapped
                    # to new lines, so we must collect them until we are sure a primitive starts.
                    if line[:30].strip():
                        if prims:
                            self.primitives.append(prims)
                        prims = []

                    prims += [float(x) for x in line[20:].split()]

                    line = next(inputfile)

                line = next(inputfile)

            # At the end we have the final primitive to save.
            self.primitives.append(prims)

        # This is the corresponding section to the primitive definitions parsed above, so we
        # assume those numbers are available in the variable 'primitives'. Here we read in the
        # indicies of primitives, which we use to construct gbasis.
        # 
        #  Contracted Orbitals
        #  -------------------
        #
        #    1  C       1s      1    2    3    4    5    6    7    8    9   10   11   12
        #    2  C       1s      1    2    3    4    5    6    7    8    9   10   11   12
        #    3  C       1s     10
        #    4  C       1s     11
        # ...
        #
        # Here is an fragment with symmetry labels:
        #
        # ...
        #    1  C   #1  1s      1    2    3
        #    2  C   #2  1s      7    8    9
        #    3  C   #1  1s      4    5    6
        # ...
        #
        if line.strip() == "Contracted Orbitals":

            self.skip_lines(inputfile, ['d', 'b'])

            # This is the reverse of atombasis, so that we can easily map from a basis functions
            # to the corresponding atom for use in the loop below.
            basisatoms = [None for i in range(self.nbasis)]
            for iatom in range(self.natom):
                for ibasis in self.atombasis[iatom]:
                    basisatoms[ibasis] = iatom

            # Since contractions are not generally given in order (when there is symmetry),
            # start with an empty list for gbasis.
            gbasis = [[] for i in range(self.natom)]

            # This will hold the number of contractions already printed for each orbital,
            # counting symmetry orbitals separately.
            orbitalcount = {}

            for ibasis in range(self.nbasis):

                line = next(inputfile)
                cols = line.split()

                # The first columns is always the basis function index, which we can assert.
                assert int(cols[0]) == ibasis + 1

                # The number of columns is differnet when symmetry is used. If there are further
                # complications, it may be necessary to use exact slicing, since the formatting
                # of this section seems to be fixed (although columns can be missing). Notice how
                # We subtract one from the primitive indices here already to match cclib's
                # way of counting from zero in atombasis.
                if '#' in line:
                    sym = cols[2]
                    orbital = cols[3]
                    prims = [int(i) - 1 for i in cols[4:]]
                else:
                    sym = None
                    orbital = cols[2]
                    prims = [int(i) - 1 for i in cols[3:]]

                shell = orbital[0]
                subshell = orbital[1].upper()

                iatom = basisatoms[ibasis]

                # We want to count the number of contractiong already parsed for each orbital,
                # but need to make sure to differentiate between atoms and symmetry atoms.
                orblabel = str(iatom) + '.' + orbital + (sym or "")
                orbitalcount[orblabel] = orbitalcount.get(orblabel, 0) + 1

                # Here construct the actual primitives for gbasis, which should be a list
                # of 2-tuples containing an exponent an coefficient. Note how we are indexing
                # self.primitives from zero although the printed numbering starts from one.
                primitives = []
                for ip in prims:
                    p = self.primitives[ip]
                    exponent = p[0]
                    coefficient = p[orbitalcount[orblabel]]
                    primitives.append((exponent, coefficient))

                contraction = (subshell, primitives)
                if contraction not in gbasis[iatom]:
                    gbasis[iatom].append(contraction)

            self.skip_line(inputfile, 'blank')

            self.set_attribute('gbasis', gbasis)

        # Since DALTON sometimes uses symmetry labels (Ag, Au, etc.) and sometimes
        # just the symmetry group index, we need to parse and keep a mapping between
        # these two for later use.
        #
        #  Symmetry Orbitals
        #  -----------------
        #
        #  Number of orbitals in each symmetry:          25    5   25    5
        #
        #
        #  Symmetry  Ag ( 1)
        #
        #    1     C        1s         1 +    2
        #    2     C        1s         3 +    4
        # ...
        #
        if line.strip() == "Symmetry Orbitals":

            self.skip_lines(inputfile, ['d', 'b'])

            line = inputfile.next()
            self.symcounts = [int(c) for c in line.split(':')[1].split()]

            self.symlabels = []
            for sc in self.symcounts:

                self.skip_lines(inputfile, ['b', 'b'])

                # If the number of orbitals for a symmetry is zero, the printout
                # is different (see MP2 unittest logfile for an example).
                line = inputfile.next()

                if sc == 0:
                    assert "No orbitals in symmetry" in line
                else:
                    assert line.split()[0] == "Symmetry"
                    self.symlabels.append(line.split()[1])
                    self.skip_line(inputfile, 'blank')
                    for i in range(sc):
                        orbital = inputfile.next()

        #      Wave function specification
        #      ============================
        # @    Wave function type        >>> KS-DFT <<<
        # @    Number of closed shell electrons          70
        # @    Number of electrons in active shells       0
        # @    Total charge of the molecule               0
        #
        # @    Spin multiplicity and 2 M_S                1         0
        # @    Total number of symmetries                 4 (point group: C2h)
        # @    Reference state symmetry                   1 (irrep name : Ag )
        #
        #     This is a DFT calculation of type: B3LYP
        # ...
        #
        if "@    Number of electrons in active shells" in line:
            self.unpaired_electrons = int(line.split()[-1])
        if "@    Total charge of the molecule" in line:
            self.set_attribute("charge", int(line.split()[-1]))
        if "@    Spin multiplicity and 2 M_S" in line:
            self.set_attribute("mult", int(line.split()[-2]))
        # Dalton only has ROHF, no UHF
            if self.mult != 1:
                self.metadata["spintype"] = "ROHF"

        #     Orbital specifications
        #     ======================
        #     Abelian symmetry species          All |    1    2    3    4
        #                                           |  Ag   Au   Bu   Bg
        #                                       --- |  ---  ---  ---  ---
        #     Total number of orbitals           60 |   25    5   25    5
        #     Number of basis functions          60 |   25    5   25    5
        #
        #      ** Automatic occupation of RKS orbitals **
        #
        #      -- Initial occupation of symmetries is determined from extended Huckel guess.
        #      -- Initial occupation of symmetries is :
        # @    Occupied SCF orbitals              35 |   15    2   15    3
        #
        #     Maximum number of Fock   iterations      0
        #     Maximum number of DIIS   iterations     60
        #     Maximum number of QC-SCF iterations     60
        #     Threshold for SCF convergence     1.00D-05
        #     This is a DFT calculation of type: B3LYP
        # ...
        #
        if "Total number of orbitals" in line:
            # DALTON 2015 adds a @ in front of number of orbitals
            chomp = line.split()
            index = 4
            if "@" in chomp:
                index = 5
            self.set_attribute("nbasis", int(chomp[index]))
            self.nmo_per_symmetry = list(map(int, chomp[index+2:]))
            assert self.nbasis == sum(self.nmo_per_symmetry)
        if "@    Occupied SCF orbitals" in line and not hasattr(self, 'homos'):
            temp = line.split()
            homos = int(temp[4])
            self.set_attribute('homos', [homos - 1 + self.unpaired_electrons])
        if "Threshold for SCF convergence" in line:
            if not hasattr(self, "scftargets"):
                self.scftargets = []
            scftarget = self.float(line.split()[-1])
            self.scftargets.append([scftarget])

        #                   .--------------------------------------------.
        #                   | Starting in Wave Function Section (SIRIUS) |
        #                   `--------------------------------------------'
        #
        if "Starting in Wave Function Section (SIRIUS)" in line:
            self.section = "SIRIUS"

        #  *********************************************
        #  ***** DIIS optimization of Hartree-Fock *****
        #  *********************************************
        #
        #  C1-DIIS algorithm; max error vectors =    8
        #
        #  Automatic occupation of symmetries with  70 electrons.
        #
        #  Iter     Total energy    Error norm  Delta(E)    SCF occupation
        #  -----------------------------------------------------------------------------
        #       K-S energy, electrons, error :    -46.547567739269  69.9999799123   -2.01D-05
        # @  1  -381.645762476       4.00D+00  -3.82D+02    15   2  15   3
        #       Virial theorem: -V/T =      2.008993
        # @      MULPOP C   _1  0.15; C   _2  0.15; C   _1  0.12; C   _2  0.12; C   _1  0.11; C   _2  0.11; H   _1 -0.15; H   _2 -0.15; H   _1 -0.14; H   _2 -0.14;
        # @             C   _1  0.23; C   _2  0.23; H   _1 -0.15; H   _2 -0.15; C   _1  0.08; C   _2  0.08; H   _1 -0.12; H   _2 -0.12; H   _1 -0.13; H   _2 -0.13;
        #  -----------------------------------------------------------------------------
        #       K-S energy, electrons, error :    -46.647668038900  69.9999810430   -1.90D-05
        # @  2  -381.949410128       1.05D+00  -3.04D-01    15   2  15   3
        #       Virial theorem: -V/T =      2.013393
        # ...
        #
        # With and without symmetry, the "Total energy" line is shifted a little.
        if self.section == "SIRIUS" and "Iter" in line and "Total energy" in line:

            iteration = 0
            converged = False
            values = []
            if not hasattr(self, "scfvalues"):
                self.scfvalues = []

            while not converged:

                try:
                    line = next(inputfile)
                except StopIteration:
                    self.logger.warning('File terminated before end of last SCF!')
                    break

                # each iteration is bracketed by "-------------"
                if "-------------------" in line:
                    iteration += 1
                    continue

                # the first hit of @ n where n is the current iteration
                strcompare = "@{0:>3d}".format(iteration)
                if strcompare in line:
                    temp = line.split()
                    error_norm = self.float(temp[3])
                    values.append([error_norm])

                if line[0] == "@" and "converged in" in line:
                    converged = True

            # It seems DALTON does change the SCF convergence criteria during a
            # geometry optimization, but also does not print them. So, assume they
            # are unchanged and copy the initial values after the first step. However,
            # it would be good to check up on this - perhaps it is possible to print.
            self.scfvalues.append(values)
            if len(self.scfvalues) > 1:
                self.scftargets.append(self.scftargets[-1])

        # DALTON organizes the energies by symmetry, so we need to parse first,
        # and then sort the energies (and labels) before we store them.
        #
        # The formatting varies depending on RHF/DFT and/or version. Here is
        # an example from a DFT job:
        #
        #  *** SCF orbital energy analysis ***
        #
        #  Only the five lowest virtual orbital energies printed in each symmetry.
        #
        #  Number of electrons :   70
        #  Orbital occupations :   15    2   15    3
        #
        #  Sym       Kohn-Sham orbital energies
        #
        # 1 Ag    -10.01616533   -10.00394288   -10.00288640   -10.00209612    -9.98818062
        #          -0.80583154    -0.71422407    -0.58487249    -0.55551093    -0.50630125
        # ...
        #
        # Here is an example from an RHF job that only has symmetry group indices:
        #
        #  *** SCF orbital energy analysis ***
        #
        #  Only the five lowest virtual orbital energies printed in each symmetry.
        #
        #  Number of electrons :   70
        #  Orbital occupations :   15    2   15    3
        #
        #  Sym       Hartree-Fock orbital energies
        #
        #   1    -11.04052518   -11.03158921   -11.02882211   -11.02858563   -11.01747921
        #         -1.09029777    -0.97492511    -0.79988247    -0.76282547    -0.69677619
        # ...
        #
        if self.section == "SIRIUS" and "*** SCF orbital energy analysis ***" in line:

            # to get ALL orbital energies, the .PRINTLEVELS keyword needs
            # to be at least 0,10 (up from 0,5). I know, obvious, right?
            # this, however, will conflict with the scfvalues output that
            # changes into some weird form of DIIS debug output.

            mosyms = []
            moenergies = []

            self.skip_line(inputfile, 'blank')
            line = next(inputfile)

            # There is some extra text between the section header and
            # the number of electrons for open-shell calculations.
            while "Number of electrons" not in line:
                line = next(inputfile)
            nelectrons = int(line.split()[-1])

            line = next(inputfile)
            occupations = [int(o) for o in line.split()[3:]]
            nsym = len(occupations)

            self.skip_lines(inputfile, ['b', 'header', 'b'])

            # now parse nsym symmetries
            for isym in range(nsym):

                # For unoccupied symmetries, nothing is printed here.
                if occupations[isym] == 0:
                    continue

                # When there are exactly five energies printed (on just one line), it seems
                # an extra blank line is printed after a block.
                line = next(inputfile)
                if not line.strip():
                    line = next(inputfile)
                cols = line.split()

                # The first line has the orbital symmetry information, but sometimes
                # it's the label and sometimes it's the index. There are always five
                # energies per line, though, so we can deduce if we have the labels or
                # not just the index. In the latter case, we depend on the labels
                # being read earlier into the list `symlabels`. Finally, if no symlabels
                # were read that implies there is only one symmetry, namely Ag.
                if 'A' in cols[1] or 'B' in cols[1]:
                    sym = self.normalisesym(cols[1])
                    energies = [float(t) for t in cols[2:]]
                else:
                    if hasattr(self, 'symlabels'):
                        sym = self.normalisesym(self.symlabels[int(cols[0]) - 1])
                    else:
                        assert cols[0] == '1'
                        sym = "Ag"
                    energies = [float(t) for t in cols[1:]]

                while len(energies) > 0:
                    moenergies.extend(energies)
                    mosyms.extend(len(energies)*[sym])
                    line = next(inputfile)
                    energies = [float(col) for col in line.split()]

            # now sort the data about energies and symmetries. see the following post for the magic
            # http://stackoverflow.com/questions/19339/a-transpose-unzip-function-in-python-inverse-of-zip
            sdata = sorted(zip(moenergies, mosyms), key=lambda x: x[0])
            moenergies, mosyms = zip(*sdata)

            self.moenergies = [[]]
            self.moenergies[0] = [utils.convertor(moenergy, 'hartree', 'eV') for moenergy in moenergies]
            self.mosyms = [[]]
            self.mosyms[0] = mosyms

            if not hasattr(self, "nmo"):
                self.nmo = self.nbasis
                if len(self.moenergies[0]) != self.nmo:
                    self.set_attribute('nmo', len(self.moenergies[0]))

        #                       .-----------------------------------.
        #                       | >>> Final results from SIRIUS <<< |
        #                       `-----------------------------------'
        #
        #
        # @    Spin multiplicity:           1
        # @    Spatial symmetry:            1 ( irrep  Ag  in C2h )
        # @    Total charge of molecule:    0
        #
        # @    Final DFT energy:           -382.050716652387
        # @    Nuclear repulsion:           445.936979976608
        # @    Electronic energy:          -827.987696628995
        #
        # @    Final gradient norm:           0.000003746706
        # ...
        #
        if "Final HF energy" in line and not (hasattr(self, "mpenergies") or hasattr(self, "ccenergies")):
            self.metadata["methods"] = "HF"
        if "Final DFT energy" in line:
            self.metadata["methods"] = "DFT"
        if "This is a DFT calculation of type" in line:
            self.metadata["functional"] = line.split()[-1]

        if "Final DFT energy" in line or "Final HF energy" in line:
            if not hasattr(self, "scfenergies"):
                self.scfenergies = []
            temp = line.split()
            self.scfenergies.append(utils.convertor(float(temp[-1]), "hartree", "eV"))

        if "@   = MP2 second order energy" in line:
            self.metadata["methods"] = "MP2"
            energ = utils.convertor(float(line.split()[-1]), 'hartree', 'eV')
            if not hasattr(self, "mpenergies"):
                self.mpenergies = []
            self.mpenergies.append([])
            self.mpenergies[-1].append(energ)

        if "Total CC2   energy:" in line:
            self.metadata["methods"] = "CCSD"
            energ = utils.convertor(float(line.split()[-1]), 'hartree', 'eV')
            if not hasattr(self, "ccenergies"):
                self.ccenergies = []
            self.ccenergies.append(energ)

        if "Total energy CCSD(T)" in line:
            self.metadata["methods"] = "CCSD(T)"
            energ = utils.convertor(float(line.split()[-1]), 'hartree', 'eV')
            if not hasattr(self, "ccenergies"):
                self.ccenergies = []
            self.ccenergies.append(energ)

        # The molecular geometry requires the use of .RUN PROPERTIES in the input.
        # Note that the second column is not the nuclear charge, but the atom type
        # index used internally by DALTON.
        #
        #                             Molecular geometry (au)
        #                             -----------------------
        #
        # C   _1     1.3498778652            2.3494125195            0.0000000000
        # C   _2    -1.3498778652           -2.3494125195            0.0000000000
        # C   _1     2.6543517307            0.0000000000            0.0000000000
        # ...
        #
        if "Molecular geometry (au)" in line:

            if not hasattr(self, "atomcoords"):
                self.atomcoords = []

            if self.firststdorient:
                self.firststdorient = False

            self.skip_lines(inputfile, ['d', 'b'])

            lines = [next(inputfile) for i in range(self.natom)]
            atomcoords = self.parse_geometry(lines)
            self.atomcoords.append(atomcoords)

        if "Optimization Control Center" in line:
            self.section = "OPT"
            assert set(next(inputfile).strip()) == set(":")

        # During geometry optimizations the geometry is printed in the section
        # that is titles "Optimization Control Center". Note that after an optimizations
        # finishes, DALTON normally runs another "static property section (ABACUS)",
        # so the final geometry will be repeated in atomcoords.
        #
        #                                Next geometry (au)
        #                                ------------------
        #
        # C   _1     1.3203201560            2.3174808341            0.0000000000
        # C   _2    -1.3203201560           -2.3174808341            0.0000000000
        # ...
        if self.section == "OPT" and line.strip() == "Next geometry (au)":

            self.skip_lines(inputfile, ['d', 'b'])

            lines = [next(inputfile) for i in range(self.natom)]
            coords = self.parse_geometry(lines)
            self.atomcoords.append(coords)

        # This section contains data for optdone and geovalues, although we could use
        # it to double check some atttributes that were parsed before.
        #
        #                             Optimization information
        #                             ------------------------
        #
        # Iteration number               :       4
        # End of optimization            :       T
        # Energy at this geometry is     :    -379.777956
        # Energy change from last geom.  :      -0.000000
        # Predicted change               :      -0.000000
        # Ratio, actual/predicted change :       0.952994
        # Norm of gradient               :       0.000058
        # Norm of step                   :       0.000643
        # Updated trust radius           :       0.714097
        # Total Hessian index            :       0
        #
        if self.section == "OPT" and line.strip() == "Optimization information":

            self.skip_lines(inputfile, ['d', 'b'])

            line = next(inputfile)
            assert 'Iteration number' in line
            iteration = int(line.split()[-1])
            line = next(inputfile)
            assert 'End of optimization' in line
            if not hasattr(self, 'optdone'):
                self.optdone = []
            self.optdone.append(line.split()[-1] == 'T')

            # We need a way to map between lines here and the targets stated at the
            # beginning of the file in 'Chosen parameters for *OPTIMI (see above),
            # and this dictionary facilitates that. The keys are target names parsed
            # in that initial section after input processing, and the values are
            # substrings that should appear in the lines in this section. Make an
            # exception for the energy at iteration zero where there is no gradient,
            # and take the total energy for geovalues.
            targets_labels = {
                'gradient': 'Norm of gradient',
                'energy': 'Energy change from last',
                'step': 'Norm of step',
            }
            values = [numpy.nan] * len(self.geotargets)
            while line.strip():
                if iteration == 0 and "Energy at this geometry" in line:
                    index = self.geotargets_names.index('energy')
                    values[index] = self.float(line.split()[-1])
                for tgt, lbl in targets_labels.items():
                    if lbl in line and tgt in self.geotargets_names:
                        index = self.geotargets_names.index(tgt)
                        values[index] = self.float(line.split()[-1])
                line = next(inputfile)

            # If we're missing something above, throw away the partial geovalues since
            # we don't want artificial NaNs getting into cclib. Instead, fix the dictionary
            # to make things work.
            if not numpy.nan in values:
                if not hasattr(self, 'geovalues'):
                    self.geovalues = []
                self.geovalues.append(values)

        # -------------------------------------------------
        # extract the center of mass line
        if "Center-of-mass coordinates (a.u.):" in line:
            temp = line.split()
            reference = [utils.convertor(float(temp[i]), "bohr", "Angstrom") for i in [3, 4, 5]]
            if not hasattr(self, 'moments'):
                self.moments = [reference]

        # -------------------------------------------------
        # Extract the dipole moment
        if "Dipole moment components" in line:
            dipole = numpy.zeros(3)
            line = next(inputfile)
            line = next(inputfile)
            line = next(inputfile)
            if not "zero by symmetry" in line:
                line = next(inputfile)

                line = next(inputfile)
                temp = line.split()
                for i in range(3):
                    dipole[i] = float(temp[2])  # store the Debye value
            if hasattr(self, 'moments'):
                self.moments.append(dipole)

        ## 'vibfreqs', 'vibirs', and 'vibsyms' appear in ABACUS.
        # Vibrational Frequencies and IR Intensities
        # ------------------------------------------
        #
        # mode   irrep        frequency             IR intensity
        # ============================================================
        #                 cm-1       hartrees     km/mol   (D/A)**2/amu
        # ------------------------------------------------------------
        #  1      A      3546.72    0.016160      0.000   0.0000
        #  2      A      3546.67    0.016160      0.024   0.0006
        # ...
        if "Vibrational Frequencies and IR Intensities" in line:

            self.skip_lines(inputfile, ['dashes', 'blank'])
            line = next(inputfile)
            assert line.strip() == "mode   irrep        frequency             IR intensity"
            self.skip_line(inputfile, 'equals')
            line = next(inputfile)
            assert line.strip() == "cm-1       hartrees     km/mol   (D/A)**2/amu"
            self.skip_line(inputfile, 'dashes')
            line = next(inputfile)

            # The normal modes are in order of decreasing IR
            # frequency, so they can't be added directly to
            # attributes; they must be grouped together first, sorted
            # in order of increasing frequency, then added to their
            # respective attributes.

            vibdata = []

            while line.strip():
                sline = line.split()
                vibsym = sline[1]
                vibfreq = float(sline[2])
                vibir = float(sline[4])
                vibdata.append((vibfreq, vibir, vibsym))
                line = next(inputfile)

            vibdata.sort(key=lambda normalmode: normalmode[0])

            self.vibfreqs = [normalmode[0] for normalmode in vibdata]
            self.vibirs = [normalmode[1] for normalmode in vibdata]
            self.vibsyms = [normalmode[2] for normalmode in vibdata]

            # Now extract the normal mode displacements.
            self.skip_lines(inputfile, ['b', 'b'])
            line = next(inputfile)
            assert line.strip() == "Normal Coordinates (bohrs*amu**(1/2)):"

            # Normal Coordinates (bohrs*amu**(1/2)):
            # --------------------------------------
            #
            #
            #               1  3547     2  3547     3  3474     4  3471     5  3451 
            # ----------------------------------------------------------------------
            #
            #   C      x   -0.000319   -0.000314    0.002038    0.000003   -0.001599
            #   C      y   -0.000158   -0.000150   -0.001446    0.003719   -0.002576
            #   C      z    0.000000   -0.000000   -0.000000    0.000000   -0.000000
            #
            #   C      x    0.000319   -0.000315   -0.002038    0.000003    0.001600
            #   C      y    0.000157   -0.000150    0.001448    0.003717    0.002577
            # ...
            self.skip_line(inputfile, 'd')
            line = next(inputfile)

            vibdisps = numpy.empty(shape=(len(self.vibirs), self.natom, 3))

            ndisps = 0
            while ndisps < len(self.vibirs):
                # Skip two blank lines.
                line = next(inputfile)
                line = next(inputfile)
                # Use the header with the normal mode indices and
                # frequencies to update where we are.
                ndisps_block = (len(line.split()) // 2)
                mode_min, mode_max = ndisps, ndisps + ndisps_block
                # Skip a line of dashes and a blank line.
                line = next(inputfile)
                line = next(inputfile)
                for w in range(self.natom):
                    for coord in range(3):
                        line = next(inputfile)
                        vibdisps[mode_min:mode_max, w, coord] = [float(i) for i in  line.split()[2:]]
                    # Skip a blank line.
                    line = next(inputfile)
                ndisps += ndisps_block

            # The vibrational displacements are in the wrong order;
            # reverse them.
            self.vibdisps = vibdisps[::-1, :, :]

        ## 'vibramans'
        #     Raman related properties for freq.  0.000000 au  = Infinity nm
        #     ---------------------------------------------------------------
        #
        # Mode    Freq.     Alpha**2   Beta(a)**2   Pol.Int.   Depol.Int.  Dep. Ratio 
        #
        #    1   3546.72    0.379364   16.900089   84.671721   50.700268    0.598786
        #    2   3546.67    0.000000    0.000000    0.000000    0.000000    0.599550
        if "Raman related properties for freq." in line:

            self.skip_lines(inputfile, ['d', 'b'])
            line = next(inputfile)
            assert line[1:76] == "Mode    Freq.     Alpha**2   Beta(a)**2   Pol.Int.   Depol.Int.  Dep. Ratio"
            self.skip_line(inputfile, 'b')
            line = next(inputfile)

            vibramans = []

            # The Raman intensities appear under the "Pol.Int."
            # (polarization intensity) column.
            for m in range(len(self.vibfreqs)):
                vibramans.append(float(line.split()[4]))
                line = next(inputfile)

            # All vibrational properties in DALTON appear in reverse
            # order.
            self.vibramans = vibramans[::-1]

        # Electronic excitations: single residues of the linear
        # response equations.
        if "Linear Response single residue calculation" in line:

            etsyms = []
            etenergies = []
            # etoscs = []
            etsecs = []

            symmap = {"T": "Triplet", "F": "Singlet"}

            while "End of Dynamic Property Section (RESPONS)" not in line:

                line = next(inputfile)

                if "Operator symmetry" in line:
                    do_triplet = line[-2]

                if "@ Excited state no:" in line:
                    etsym = line.split()[9] # -2
                    etsyms.append(symmap[do_triplet] + "-" + etsym)
                    self.skip_lines(inputfile, ['d', 'b', 'Excitation energy in a.u.'])
                    line = next(inputfile)
                    etenergy = float(line.split()[1])
                    etenergies.append(etenergy)

                    while "The dominant contributions" not in line:
                        line = next(inputfile)

                    self.skip_line(inputfile, 'b')
                    line = next(inputfile)
                    # [0] is the starting (occupied) MO
                    # [1] is the ending (unoccupied) MO
                    # [2] and [3] are the excitation/deexcitation coefficients
                    # [4] is the orbital overlap
                    # [5] is the ...
                    # [6] is the ...
                    # [7] is the ...
                    assert "I    A    K_IA      K_AI   <|I|*|A|> <I^2*A^2>    Weight   Contrib" in line
                    self.skip_line(inputfile, 'b')
                    line = next(inputfile)
                    sec = []

                    while line.strip():
                        chomp = line.split()
                        startidx = int(chomp[0]) - 1
                        endidx = int(chomp[1]) - 1
                        contrib = float(chomp[2])
                        # Since DALTON is restricted open-shell only,
                        # there is not distinction between alpha and
                        # beta spin.
                        sec.append([(startidx, 0), (endidx, 0), contrib])
                        line = next(inputfile)

                    etsecs.append(sec)

            self.set_attribute('etsyms', etsyms)
            self.set_attribute('etenergies', etenergies)
            # self.set_attribute('etoscs', etoscs)
            self.set_attribute('etsecs', etsecs)

        # TODO:
        # aonames
        # aooverlaps
        # atomcharges
        # atomspins
        # coreelectrons
        # enthalpy
        # entropy
        # etoscs
        # etrotats
        # freeenergy
        # grads
        # hessian
        # mocoeffs
        # nocoeffs
        # nooccnos
        # scancoords
        # scanenergies
        # scannames
        # scanparm
        # temperature
        # vibanharms

        # N/A:
        # fonames
        # fooverlaps
        # fragnames
        # frags



if __name__ == "__main__":
    import doctest, daltonparser, sys
    if len(sys.argv) == 1:
        doctest.testmod(daltonparser, verbose=False)

    if len(sys.argv) >= 2:
        parser = daltonparser.DALTON(sys.argv[1])
        data = parser.parse()

    if len(sys.argv) > 2:
        for i in range(len(sys.argv[2:])):
            if hasattr(data, sys.argv[2 + i]):
                print(getattr(data, sys.argv[2 + i]))<|MERGE_RESOLUTION|>--- conflicted
+++ resolved
@@ -241,21 +241,17 @@
             assert "Total number of atoms:" in line
             self.set_attribute("natom", int(line.split()[-1]))
 
-<<<<<<< HEAD
-            #self.skip_lines(inputfile, ['b', 'basisname', 'b'])
-            line = next(inputfile)
-            line = next(inputfile)
-            self.metadata["basis_set_name"] = re.findall(r'"([^"]*)"', line)[0]
-            line = next(inputfile)
-=======
             # When using the INTGRL keyword and not pulling from the
             # basis set library, the "Basis set used" line doesn't
             # appear.
             if not self.basislibrary:
                 self.skip_line(inputfile, 'b')
             else:
-                self.skip_lines(inputfile, ['b', 'basisname', 'b'])
->>>>>>> 7dbca4a3
+                #self.skip_lines(inputfile, ['b', 'basisname', 'b'])
+                line = next(inputfile)
+                line = next(inputfile)
+                self.metadata["basis_set_name"] = re.findall(r'"([^"]*)"', line)[0]
+                line = next(inputfile)
 
             line = next(inputfile)
             cols = line.split()

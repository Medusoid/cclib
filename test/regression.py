# This file is part of cclib (http://cclib.sf.net), a library for parsing
# and interpreting the results of computational chemistry packages.
#
# Copyright (C) 2006-2014, the cclib development team
#
# The library is free software, distributed under the terms of
# the GNU Lesser General Public version 2.1 or later. You should have
# received a copy of the license along with cclib. You can also access
# the full license online at http://www.gnu.org/copyleft/lgpl.html.

"""A combined test framework for regression, ccopen and parsing which is
designed to make it easy to add new tests or datafiles.

To run the doctest, just use "python regression.py test".
"""

from __future__ import print_function
import os
import sys
import importlib
import inspect
import logging
import unittest

from glob import glob
from io import StringIO

from cclib.parser import ccopen
from cclib.parser import ADF, GAMESS, GAMESSUK, Gaussian, Jaguar, Molpro, NWChem, ORCA, Psi

import testall


# The following regression test functions were manually written, because they
# contain custom checks that were determined on a per-file basis. Care needs to be taken
# that the function name corresponds to the path of the logfile, with some characters
# changed according to normalisefilename().

# ADF #

def testADF_ADF2004_01_Fe_ox3_final_out(logfile):
    """Make sure HOMOS are correct."""
    assert logfile.data.homos[0]==59 and logfile.data.homos[1]==54

# GAMESS #

def testGAMESS_GAMESS_US2008_N2_UMP2_out(logfile):
    """Check that the new format for GAMESS MP2 is parsed."""
    assert hasattr(logfile.data, "mpenergies")
    assert len(logfile.data.mpenergies) == 1
    assert abs(logfile.data.mpenergies[0] + 2975.97) < 0.01

def testGAMESS_GAMESS_US2008_N2_ROMP2_out(logfile):
    """Check that the new format for GAMESS MP2 is parsed."""
    assert hasattr(logfile.data, "mpenergies")
    assert len(logfile.data.mpenergies) == 1
    assert abs(logfile.data.mpenergies[0] + 2975.97) < 0.01    

def testGAMESS_GAMESS_US2009_open_shell_ccsd_test_log(logfile):
    """Parse ccenergies from open shell CCSD calculations."""
    assert hasattr(logfile.data, "ccenergies")
    assert len(logfile.data.ccenergies) == 1
    assert abs(logfile.data.ccenergies[0] + 3501.50) < 0.01

def testGAMESS_GAMESS_US2009_paulo_h2o_mp2_out(logfile):
    """Check that the new format for GAMESS MP2 is parsed."""
    assert hasattr(logfile.data, "mpenergies")
    assert len(logfile.data.mpenergies) == 1
    assert abs(logfile.data.mpenergies[0] + 2072.13) < 0.01

def testGAMESS_WinGAMESS_dvb_td_trplet_2007_03_24_r1_out(logfile):
    """Do some basic checks for this old unit test that was failing.

    The unit tests are not run automatically on this old unit logfile,
    because we know the output has etsecs whose sum is way off.
    So, perform a subset of the basic assertions for GenericTDTesttrp.
    """
    number = 5
    assert len(logfile.data.etenergies) == number
    idx_lambdamax = [i for i, x in enumerate(logfile.data.etoscs) if x == max(logfile.data.etoscs)][0]
    assert abs(logfile.data.etenergies[idx_lambdamax] - 24500) < 100
    assert len(logfile.data.etoscs) == number
    assert abs(max(logfile.data.etoscs) - 0.0) < 0.01
    assert len(logfile.data.etsecs) == number

# Gaussian #

def testGaussian_Gaussian98_C_bigmult_log(logfile):
    """
    This file failed first becuase it had a double digit multiplicity.
    Then it failed because it had no alpha virtual orbitals.
    """
    assert logfile.data.charge == -3
    assert logfile.data.mult == 10
    assert logfile.data.homos[0] == 8
    assert logfile.data.homos[1] == -1 # No occupied beta orbitals

def testGaussian_Gaussian98_test_Cu2_log(logfile):
    """An example of the number of basis set function changing."""
    assert logfile.data.nbasis == 38

def testGaussian_Gaussian98_test_H2_log(logfile):
    """
    The atomic charges from a natural population analysis were
    not parsed correctly, and they should be zero for dihydrogen.
    """
    assert logfile.data.atomcharges['natural'][0] == 0.0
    assert logfile.data.atomcharges['natural'][1] == 0.0

def testGaussian_Gaussian98_water_zmatrix_nosym_log(logfile):
    """This file is missing natom.

    This file had no atomcoords as it did not contain either an
    "Input orientation" or "Standard orientation section".
    As a result it failed to parse. Fixed in r400.
    """
    assert len(logfile.data.atomcoords)==1
    assert logfile.data.natom == 3

def testGaussian_Gaussian03_AM1_SP_out(logfile):
    """Previously, caused scfvalue parsing to fail."""
    assert len(logfile.data.scfvalues[0])==13

def testGaussian_Gaussian03_anthracene_log(logfile):
    """This file exposed a bug in extracting the vibsyms."""
    assert len(logfile.data.vibsyms) == len(logfile.data.vibfreqs)

def testGaussian_Gaussian03_borane_opt_log(logfile):
    """An example of changing molecular orbital count."""
    assert logfile.data.nmo == 609

def testGaussian_Gaussian03_chn1_log(logfile):
    """
    This file failed to parse, due to the use of 'pop=regular'.
    We have decided that mocoeffs should not be defined for such calculations.
    """
    assert not hasattr(logfile.data, "mocoeffs")

def testGaussian_Gaussian03_cyclopropenyl_rhf_g03_cut_log(logfile):
    """
    Not using symmetry at all (option nosymm) means standard orientation
    is not printed. In this case inputcoords are copied by the parser,
    which up till now stored the last coordinates.
    """
    assert len(logfile.data.atomcoords)==len(logfile.data.geovalues)

def testGaussian_Gaussian03_DCV4T_C60_log(logfile):
    """This is a test for a very large Gaussian file with > 99 atoms.

    The log file is too big, so we are just including the start.
    Previously, parsing failed in the pseudopotential section.
    """
    assert len(logfile.data.coreelectrons) == 102
    assert logfile.data.coreelectrons[101] == 2

def testGaussian_Gaussian03_dvb_gopt_symmfollow_log(logfile):
    """Non-standard treatment of symmetry.

    In this case the Standard orientation is also printed non-standard,
    which caused only the first coordinates to be read previously.
    """
    assert len(logfile.data.atomcoords) == len(logfile.data.geovalues)

def testGaussian_Gaussian03_mendes_out(logfile):
    """Previously, failed to extract coreelectrons."""
    centers = [9, 10, 11, 27]
    for i, x in enumerate(logfile.data.coreelectrons):
        if i in centers:
            assert x == 10
        else:
            assert x == 0

def testGaussian_Gaussian03_Mo4OSibdt2_opt_log(logfile):
    """
    This file had no atomcoords as it did not contain any
    "Input orientation" sections, only "Standard orientation".
    """
    assert hasattr(logfile.data, "atomcoords")

def testGaussian_Gaussian03_orbgs_log(logfile):
    """Check that the pseudopotential is being parsed correctly."""
    assert hasattr(logfile.data, "coreelectrons"), "Missing coreelectrons"
    assert logfile.data.coreelectrons[0] == 28
    assert logfile.data.coreelectrons[15] == 10
    assert logfile.data.coreelectrons[20] == 10
    assert logfile.data.coreelectrons[23] == 10

def testGaussian_Gaussian09_25DMF_HRANH_log(logfile):
    """Check that the anharmonicities are being parsed correctly."""
    assert hasattr(logfile.data, "vibanharms"), "Missing vibanharms"
    anharms = logfile.data.vibanharms
    N = len(logfile.data.vibfreqs)
    assert 39 == N == anharms.shape[0] == anharms.shape[1]
    assert abs(anharms[0][0] + 43.341) < 0.01
    assert abs(anharms[N-1][N-1] + 36.481) < 0.01 
    
def testGaussian_Gaussian09_534_out(logfile):
    """Previously, caused etenergies parsing to fail."""
    assert logfile.data.etsyms[0] == "Singlet-?Sym"
    assert abs(logfile.data.etenergies[0] - 20920.55328) < 1.0

def testGaussian_Gaussian09_dvb_lowdin_log(logfile):
    """Check if both Mulliken and Lowdin charges are parsed."""
    assert "mulliken" in logfile.data.atomcharges
    assert "lowdin" in logfile.data.atomcharges

def testGaussian_Gaussian09_Dahlgren_TS_log(logfile):
    """Failed to parse ccenergies for a variety of reasons"""
    assert hasattr(logfile.data, "ccenergies")
    assert abs(logfile.data.ccenergies[0] - (-11819.96506609)) < 0.001

def testGaussian_Gaussian09_irc_point_log(logfile):
    """Failed to parse vibfreqs except for 10, 11"""
    assert hasattr(logfile.data, "vibfreqs")
    assert len(logfile.data.vibfreqs) == 11

def testGaussian_Gaussian09_OPT_td_g09_out(logfile):
    """Couldn't find etrotats as G09 has different output than G03."""
    assert len(logfile.data.etrotats) == 10
    assert logfile.data.etrotats[0] == -0.4568

def testGaussian_Gaussian09_OPT_td_out(logfile):
    """Working fine - adding to ensure that CD is parsed correctly."""
    assert len(logfile.data.etrotats) == 10
    assert logfile.data.etrotats[0] == -0.4568

def testGaussian_Gaussian09_Ru2bpyen2_H2_freq3_log(logfile):
    """Here atomnos wans't added to the gaussian parser before."""
    assert len(logfile.data.atomnos) == 69

# ORCA #

def testORCA_ORCA2_8_co_cosmo_out(logfile):
    """This is related to bug 3184890.

    The scfenergies were not being parsed correctly for this geometry
    optimization run, for two reasons.
    First, the printing of SCF total energies is different inside
    geometry optimization steps than for single point calculations,
    which also affects unit tests.
    However, this logfile uses a setting that causes an SCF run to
    terminate prematurely when a set maximum number of cycles is reached.
    In this case, the last energy reported should probably be used,
    and the number of values in scfenergies preserved.
    """
    assert hasattr(logfile.data, "scfenergies") and len(logfile.data.scfenergies) == 4

def testORCA_ORCA2_9_job_out(logfile):
    """First output file and request to parse atomic spin densities.

    Make sure that the sum of such densities is one in this case (or reasonaby close),
    but remember that this attribute is a dictionary, so we must iterate.
    """
    assert all([abs(sum(v)-1.0) < 0.0001 for k,v in logfile.data.atomspins.items()])


# These regression tests are for logfiles that are not to be parsed
# for some reason, and the function should start with 'testnoparse'.

def testnoparseGaussian_Gaussian09_coeffs_log(filename):
    """This is a test for a Gaussian file with more than 999 basis functions.

    The log file is too big, so we are just including a section. Before
    parsing, we set some attributes of the parser so that it all goes smoothly.
    """

    parser = Gaussian(filename)
    parser.logger.setLevel(logging.ERROR)
    parser.nmo = 5
    parser.nbasis  = 1128
    
    data = parser.parse()
    assert data.mocoeffs[0].shape == (5, 1128)
    assert data.aonames[-1] == "Ga71_19D-2"
    assert data.aonames[0] == "Mn1_1S"


def flatten(seq):
    """Converts a list of lists [of lists] to a single flattened list.

    Taken from the web.
    """
    res = []
    for item in seq:
        if (isinstance(item, (tuple, list))):
            res.extend(flatten(item))
        else:
            res.append(item)
    return res

def normalisefilename(filename):
    """Replace all non-alphanumeric symbols by underscores.

    >>> import regression
    >>> for x in [ "Gaussian_Gaussian03_Mo4OSibdt2-opt.log" ]:
    ...     print(regression.normalisefilename(x))
    ...
    Gaussian_Gaussian03_Mo4OSibdt2_opt_log
    """
    ans = []
    for y in filename:
        x = y.lower()
        if (x >= 'a' and x <= 'z') or (x >= '0' and x <='9'):
            ans.append(y)
        else:
            ans.append("_")
    return "".join(ans)


# When a unit test is removed or replaced by a newer version, we normally want
# the old logfile to become a regression, namely to run the unit test as part of
# the regression suite. To this end, add the logfile path to the dictionary
# below along with the appropriate unit test class to use, and the appropriate
# regression test function will be created automatically. If modifications
# are necessary due to developments in the unit test class, tweak it here
# and provide the modified version of the test class.

# We're going to need to import all of the unit test modules.
test_modules = { m : importlib.import_module('test'+m) for m in testall.test_modules }

# Although there is probably a cleaner way to do this, making the unit class test names
# global makes reading the dictionary of old unit tests much easier, especially it
# will contain some classes defined here.
for m, module in test_modules.items():
    for name in dir(module):
        if name[-4:] == "Test":
            globals()[name] = getattr(module, name)

class ADFSPTest_nosyms(test_modules['SP'].ADFSPTest):
    def testsymlabels(self):
        """Symmetry labels were not printed here. PASS"""

class ADFSPTest_nosyms_valence(ADFSPTest_nosyms):
    def testlengthmoenergies(self):
        """Only valence orbital energies were printed here."""
        self.assertEquals(len(self.data.moenergies[0]), 45)
        self.assertEquals(self.data.moenergies[0][0], 99999.0)

class GAMESSUSSPunTest_charge0(GamessUSSPunTest):
    def testcharge_and_mult(self):
        """The charge in the input was wrong."""
        self.assertEquals(self.data.charge, 0)
    def testhomos(self):
        """HOMOs were incorrect due to charge being wrong. PASS"""

class GAMESSUSIRTest_ts(GamessUSIRTest):
    def testirintens(self):
        """This is a transition state with different intensities. PASS"""

class GAMESSUSCISTest_dets(GAMESSUSCISTest):
    nstates = 10
    def testetsecsvalues(self):
        """This gives unexpected coeficcients, also for current unit tests. PASS"""

class JaguarSPTest_6_31gss(JaguarSPTest):
    b3lyp_energy = -10530
    def testnbasis(self):
        """The AO count is larger in 6-31G** than STO-3G."""
        self.assertEquals(self.data.nbasis, 200)
    def testlengthmoenergies(self):
        """Some tests printed all MO energies apparently."""
        self.assertEquals(len(self.data.moenergies[0]), self.data.nmo)

class JaguarSPunTest_nmo_all(JaguarSPunTest):
    def testmoenergies(self):
        """Some tests printed all MO energies apparently."""
        self.assertEquals(len(self.data.moenergies[0]), self.data.nmo)

class JaguarGeoOptTest_nmo45(JaguarGeoOptTest):
    def testlengthmoenergies(self):
        """Without special options, Jaguar only print Homo+10 orbital energies."""
        self.assertEquals(len(self.data.moenergies[0]), 45)

class JaguarGeoOptTest_6_31gss(JaguarGeoOptTest):
    b3lyp_energy = -10530
    def testnbasis(self):
        """The AO count is larger in 6-31G** than STO-3G."""
        self.assertEquals(self.data.nbasis, 200)

class MolproBigBasisTest_cart(MolproBigBasisTest):
    spherical = False

class OrcaSPTest_3_21g(OrcaSPTest):
    b3lyp_energy = -10460
    def testatombasis(self):
        """The basis set here was 3-21G instead of STO-3G. PASS"""
    def testnbasis(self):
        """The basis set here was 3-21G instead of STO-3G."""
        self.assertEquals(self.data.nbasis, 110)

class OrcaGeoOptTest_3_21g(OrcaGeoOptTest):
    b3lyp_energy = -10460
    def testatombasis(self):
        """The basis set here was 3-21G instead of STO-3G. PASS"""
    def testnbasis(self):
        """The basis set here was 3-21G instead of STO-3G."""
        self.assertEquals(self.data.nbasis, 110)

class OrcaSPunTest_charge0(OrcaSPunTest):
    def testcharge_and_mult(self):
        """The charge in the input was wrong."""
        self.assertEquals(self.data.charge, 0)
    def testhomos(self):
        """HOMOs were incorrect due to charge being wrong. PASS"""

class OrcaTDDFTTest_error(OrcaTDDFTTest):
    def testoscs(self):
        """These values used to be less accurate, probably due to wrong coordinates."""
        self.assertEqual(len(self.data.etoscs), self.number)
        self.assertInside(max(self.data.etoscs), 1.0, 0.2)

class OrcaIRTest_old(OrcaIRTest):
    def testfreqval(self):
        """These values were wrong due to wrong input coordinates. PASS"""
    def testirintens(self):
        """These values were wrong due to wrong input coordinates. PASS"""

old_unittests = {

    "ADF/ADF2004.01/MoOCl4-sp.adfout":      ADFCoreTest,
    "ADF/ADF2004.01/dvb_gopt.adfout":       ADFGeoOptTest,
    "ADF/ADF2004.01/dvb_gopt_b.adfout":     ADFGeoOptTest,
    "ADF/ADF2004.01/dvb_sp.adfout":         ADFSPTest,
    "ADF/ADF2004.01/dvb_sp_b.adfout":       ADFSPTest,
    "ADF/ADF2004.01/dvb_sp_c.adfout":       ADFSPTest_nosyms_valence,
    "ADF/ADF2004.01/dvb_sp_d.adfout":       ADFSPTest_nosyms,
    "ADF/ADF2004.01/dvb_un_sp.adfout":      ADFSPunTest,
    "ADF/ADF2004.01/dvb_un_sp_c.adfout":    ADFSPunTest,
    "ADF/ADF2004.01/dvb_ir.adfout":         ADFIRTest,

    "ADF/ADF2006.01/dvb_gopt.adfout":       ADFGeoOptTest,

    "GAMESS/GAMESS-US2005/water_ccd_2005.06.27.r3.out":         GAMESSUSCCDTest,
    "GAMESS/GAMESS-US2005/water_ccsd_2005.06.27.r3.out":        GAMESSUSCCSDTest,
    "GAMESS/GAMESS-US2005/water_ccsd(t)_2005.06.27.r3.out":     GAMESSUSCCSDTTest,
    "GAMESS/GAMESS-US2005/water_cis_dets_2005.06.27.r3.out":    GAMESSUSCISTest_dets,
    "GAMESS/GAMESS-US2005/water_cis_saps_2005.06.27.r3.out":    GAMESSUSCISTest,
    "GAMESS/GAMESS-US2005/MoOCl4-sp_2005.06.27.r3.out":         GAMESSUSCoreTest,
    "GAMESS/GAMESS-US2005/water_mp2_2005.06.27.r3.out":         GAMESSUSMP2Test,

    "GAMESS/GAMESS-US2006/C_bigbasis_2006.02.22.r3.out":    GamessUSBigBasisTest,
    "GAMESS/GAMESS-US2006/dvb_gopt_a_2006.02.22.r2.out":    GamessUSGeoOptTest,
    "GAMESS/GAMESS-US2006/dvb_sp_2006.02.22.r2.out":        GamessUSSPTest,
    "GAMESS/GAMESS-US2006/dvb_un_sp_2006.02.22.r2.out":     GamessUSSPunTest,
    "GAMESS/GAMESS-US2006/dvb_ir.2006.02.22.r2.out":        GamessUSIRTest,
    "GAMESS/GAMESS-US2006/nh3_ts_ir.2006.2.22.r2.out":      GAMESSUSIRTest_ts,

    "GAMESS/GAMESS-US2010/dvb_gopt.log":    GamessUSGeoOptTest,
    "GAMESS/GAMESS-US2010/dvb_sp.log":      GamessUSSPTest,
    "GAMESS/GAMESS-US2010/dvb_sp_un.log":   GAMESSUSSPunTest_charge0,
    "GAMESS/GAMESS-US2010/dvb_td.log":      GAMESSUSTDDFTTest,
    "GAMESS/GAMESS-US2010/dvb_ir.log":      GamessUSIRTest,

    "GAMESS/WinGAMESS/dvb_td_2007.03.24.r1.out":    GAMESSUSTDDFTTest,

    "Jaguar/Jaguar4.2/dvb_gopt.out":    JaguarGeoOptTest_nmo45,
    "Jaguar/Jaguar4.2/dvb_gopt_b.out":  JaguarGeoOptTest,
    "Jaguar/Jaguar4.2/dvb_sp.out":      JaguarSPTest,
    "Jaguar/Jaguar4.2/dvb_sp_b.out":    JaguarSPTest,
    "Jaguar/Jaguar4.2/dvb_un_sp.out":   JaguarSPunTest_nmo_all,
    "Jaguar/Jaguar4.2/dvb_ir.out":      JaguarIRTest,

    "Jaguar/Jaguar6.0/dvb_gopt.out":    JaguarGeoOptTest_6_31gss,
    "Jaguar/Jaguar6.0/dvb_sp.out":      JaguarSPTest_6_31gss,
    "Jaguar/Jaguar6.0/dvb_un_sp.out" :  JaguarSPunTest_nmo_all,

    "Jaguar/Jaguar6.5/dvb_gopt.out":    JaguarGeoOptTest_nmo45,
    "Jaguar/Jaguar6.5/dvb_sp.out":      JaguarSPTest,
    "Jaguar/Jaguar6.5/dvb_un_sp.out":   JaguarSPunTest,
    "Jaguar/Jaguar6.5/dvb_ir.out":      JaguarIRTest,

    "Molpro/Molpro2006/C_bigbasis_cart.out":    MolproBigBasisTest_cart,

    "ORCA/ORCA2.6/dvb_gopt.out":    OrcaGeoOptTest_3_21g,
    "ORCA/ORCA2.6/dvb_sp.out":      OrcaSPTest_3_21g,
    "ORCA/ORCA2.6/dvb_td.out":      OrcaTDDFTTest_error,
    "ORCA/ORCA2.6/dvb_ir.out":      OrcaIRTest,

    "ORCA/ORCA2.8/dvb_gopt.out":    OrcaGeoOptTest,
    "ORCA/ORCA2.8/dvb_sp.out":      OrcaSPTest,
    "ORCA/ORCA2.8/dvb_sp_un.out":   OrcaSPunTest_charge0,
    "ORCA/ORCA2.8/dvb_td.out":      OrcaTDDFTTest,
    "ORCA/ORCA2.8/dvb_ir.out":      OrcaIRTest_old,
}

def make_regression_from_old_unittest(test_class):
    """Return a regression test function from an old unit test logfile."""

    def old_unit_test(logfile):
        test_class.logfile = logfile
        test_class.data = logfile.data
        devnull = open(os.devnull, 'w')
        return unittest.TextTestRunner(stream=devnull).run(unittest.makeSuite(test_class))

    return old_unit_test


def main(which=[], traceback=False):

<<<<<<< HEAD
    # Print a warning if you haven't downloaded all of the regression test files,
    # or an error if not all of the regression test files are included in filenames.
    regfile = open(os.path.join("..", "data", "regressionfiles.txt"), "r")
    regfilenames = [os.sep.join(x.strip().split("/")) for x in regfile.readlines()]
    regfile.close()

    missing = []
    for x in regfilenames:
        if not os.path.isfile(os.path.join("..", "data", "regression", x)):
            missing.append(x)
=======
    dummyfiles = [eval(n)("") for n in testall.parsers]
>>>>>>> c96e1ed9

    # It would be nice to fix the structure of this nested list,
    # because in its current form it is not amenable to tweaks.
    regdir = os.path.join("..", "data", "regression")
    programs = [os.path.join(regdir,testall.get_program_dir(p)) for p in testall.parsers]
    try:
        filenames = [[os.path.join(p,version,fn) for version in os.listdir(p) for fn in os.listdir(os.path.join(p,version))] for p in programs]
    except OSError as e:
        print(e)
        print("\nERROR: At least one program direcory is missing.")
        print("Run regression_download.sh in the ../data directory to update.")
        sys.exit(1)

<<<<<<< HEAD
    not_registered = []
    for path in flatten(filenames):
        fn = '/'.join(path.split('/')[-3:])
        if fn not in regfilenames:
            not_registered.append(fn)

    # When a unit test is removed or replaced by a newer version, the old logfile
    # typically becomes a regression, and normally we still want to run the unit test
    # within the regression suite. To this end, add the logfile location to a list
    # called 'old_tests' in the appropriate unit test class, in which case the
    # following code will find it and create the becessary regression test function.
    for mod in test_modules:
        mod_name = "test" + mod
        tests = inspect.getmembers(__import__(mod_name), inspect.isclass)
        tests = [tc for tc in tests if tc[0][-4:] == "Test"]
        for test_name, test_class in tests:
            for old in getattr(test_class, "old_tests", []):
                funcname = "test" + normalisefilename(old)
                func = make_regression_from_old_unittest(old, mod_name, test_name)
                globals()[funcname] = func

    failures = errors = total = 0
    dummyfiles = [eval(n)("") for n in parsers]
    for iname, name in enumerate(parsers):
=======
    # This file should contain the paths to all regresssion test files we have gathered
    # over the years. It is not really necessary, since we can discover them on the disk,
    # but we keep it as a legacy and a way to track double check the regression tests.
    regfile = open(os.path.join("..", "data", "regressionfiles.txt"), "r")
    regfilenames = [os.sep.join(x.strip().split("/")) for x in regfile.readlines()]
    regfile.close()

    # We will want to print a warning if you haven't downloaded all of the regression
    # test files, or when, vice versa, not all of the regression test files found on disk
    # are included in filenames. However, gather that data here and print the warnings
    # at the end so that we test all available files and the messages are displayed
    # prominently at the end.
    missing_on_disk = []
    missing_in_list = []
    for x in regfilenames:
        if not os.path.isfile(os.path.join("..", "data", "regression", x)):
            missing_on_disk.append(x)
        elif os.path.join("..", "data", "regression", x) not in flatten(filenames):
            missing_in_list.append(x)

    # Create the regression test functions from logfiles that were old unittests.
    for path, test_class in old_unittests.items():
        funcname = "test" + normalisefilename(path)
        func = make_regression_from_old_unittest(test_class)
        globals()[funcname] = func

    # Gather orphaned tests - functions starting with 'test' and not corresponding
    # to any regression file name.
    orphaned_tests = []
    for ip, parser in enumerate(testall.parsers):
        prefix = "test%s" % parser
        tests = [fn for fn in globals() if fn[:len(prefix)] == prefix]
        normalize = lambda fn: normalisefilename("_".join(fn.split(os.sep)[3:]))
        normalized = [normalize(fname) for fname in filenames[ip]]
        orphaned = [t for t in tests if t[4:] not in normalized]
        orphaned_tests.extend(orphaned)

    failures = errors = total = 0
    for iname, name in enumerate(testall.parsers):
>>>>>>> c96e1ed9

        # Continue to next iteration if we are limiting the regression and the current
        #   name was not explicitely chosen (that is, passed as an argument).
        if len(which) > 0 and not name in which:
            continue;

        print("Are the %s files ccopened and parsed correctly?" % name)
        current_filenames = filenames[iname]
        current_filenames.sort()
        for fname in current_filenames:
            total += 1
            print("  %s..."  % fname, end=" ")

            # Check if there is a test (needs to be an appropriately named function).
            # If not, there can also be a test that does not assume the file is
            # correctly parsed (for fragments, for example), and these test need
            # to be additionaly prepended with 'testnoparse'.
            test_this = test_noparse = False
            fname_norm = normalisefilename("_".join(fname.split(os.sep)[3:]))

            funcname = "test" + fname_norm
            test_this = funcname in globals()

            funcname_noparse = "testnoparse" + fname_norm
            test_noparse = not test_this and funcname_noparse in globals()

            if not test_noparse:
                try:
                    logfile  = ccopen(fname)
                except:
                    errors += 1
                    print("ccopen error")
                else:
                    if type(logfile) == type(dummyfiles[iname]):
                        try:
                            logfile.logger.setLevel(logging.ERROR)
                            logfile.data = logfile.parse()
                        except KeyboardInterrupt:
                            sys.exit(1)
                        except:
                            print("parse error")
                            errors += 1
                        else:
                            if test_this:
                                try:
                                    res = eval(funcname)(logfile)
                                    if res and len(res.failures) > 0:
                                        failures += len(res.failures)
                                        print("%i test(s) failed" % len(res.failures))
                                        if traceback:
                                            for f in res.failures:
                                                print("Failure for", f[0])
                                                print(f[1])
                                        continue
                                except AssertionError:
                                    print("test failed")
                                    failures += 1
                                else:
                                    print("parsed and tested")
                            else:
                                print("parsed")
                    else:
                        print("ccopen failed")
                        failures += 1
            else:
                try:
                    eval(funcname_noparse)(fname)
                except AssertionError:
                    print("test failed")
                    failures += 1
                except:
                    print("parse error")
                    errors += 1
                else:
                    print("test passed")
                
        print()
            
    print("Total: %d   Failed: %d  Errors: %d" % (total, failures, errors))
    if not traceback and failures + errors > 0:
        print("\nFor more information on failures/errors, add 'traceback' as an argument.")

<<<<<<< HEAD
    # Show these warnings only now at the end, so that they're easy to notice.
    if len(missing) > 0:
        print("\nWARNING: You are missing %d regression file(s)." % len(missing))
        print("Run regression_download.sh in the ../data directory to update.")
        print("Missing files:")
        print("\n".join(missing))
    if len(not_registered) > 0:
        print("\nWARNING: Found %d files in regression directory that were not registered." % len(not_registered))
        print("Although still test, please add these files to 'regressionfiles.txt':")
        print("\n".join(not_registered))

=======
    # Show these warnings at the end, so that they're easy to notice. Notice that the lists
    # were populated at the beginning of this function.
    if len(missing_on_disk) > 0:
        print("\nWARNING: You are missing %d regression file(s)." % len(missing_on_disk))
        print("Run regression_download.sh in the ../data directory to update.")
        print("Missing files:")
        print("\n".join(missing_on_disk))
    if len(missing_in_list) > 0:
        print("\nWARNING: The list in 'regressionfiles.txt' is missing %d file(s)." % len(missing_in_list))
        print("Add these files paths to the list and commit the change.")
        print("Missing files:")
        print("\n".join(missing_in_list))
    if len(orphaned_tests) > 0:
        print("\nWARNING: There are %d orphaned regression test functions." % len(orphaned_tests))
        print("Please make sure these function names correspond to regression files:")
        print("\n".join(orphaned_tests))
>>>>>>> c96e1ed9

if __name__=="__main__":

    # If 'test' is passed as the first argument, do a doctest on this module.
    # Otherwise, any arguments are used to limit the test to the packages/parsers
    # passed as arguments. No arguments implies all parsers.
    if len(sys.argv) == 2 and sys.argv[1] == "test":
        import doctest
        doctest.testmod()
    else:
        traceback = "traceback" in sys.argv or "tb" in sys.argv
        main(sys.argv[1:], traceback)
<|MERGE_RESOLUTION|>--- conflicted
+++ resolved
@@ -1,716 +1,662 @@
-# This file is part of cclib (http://cclib.sf.net), a library for parsing
-# and interpreting the results of computational chemistry packages.
-#
-# Copyright (C) 2006-2014, the cclib development team
-#
-# The library is free software, distributed under the terms of
-# the GNU Lesser General Public version 2.1 or later. You should have
-# received a copy of the license along with cclib. You can also access
-# the full license online at http://www.gnu.org/copyleft/lgpl.html.
-
-"""A combined test framework for regression, ccopen and parsing which is
-designed to make it easy to add new tests or datafiles.
-
-To run the doctest, just use "python regression.py test".
-"""
-
-from __future__ import print_function
-import os
-import sys
-import importlib
-import inspect
-import logging
-import unittest
-
-from glob import glob
-from io import StringIO
-
-from cclib.parser import ccopen
-from cclib.parser import ADF, GAMESS, GAMESSUK, Gaussian, Jaguar, Molpro, NWChem, ORCA, Psi
-
-import testall
-
-
-# The following regression test functions were manually written, because they
-# contain custom checks that were determined on a per-file basis. Care needs to be taken
-# that the function name corresponds to the path of the logfile, with some characters
-# changed according to normalisefilename().
-
-# ADF #
-
-def testADF_ADF2004_01_Fe_ox3_final_out(logfile):
-    """Make sure HOMOS are correct."""
-    assert logfile.data.homos[0]==59 and logfile.data.homos[1]==54
-
-# GAMESS #
-
-def testGAMESS_GAMESS_US2008_N2_UMP2_out(logfile):
-    """Check that the new format for GAMESS MP2 is parsed."""
-    assert hasattr(logfile.data, "mpenergies")
-    assert len(logfile.data.mpenergies) == 1
-    assert abs(logfile.data.mpenergies[0] + 2975.97) < 0.01
-
-def testGAMESS_GAMESS_US2008_N2_ROMP2_out(logfile):
-    """Check that the new format for GAMESS MP2 is parsed."""
-    assert hasattr(logfile.data, "mpenergies")
-    assert len(logfile.data.mpenergies) == 1
-    assert abs(logfile.data.mpenergies[0] + 2975.97) < 0.01    
-
-def testGAMESS_GAMESS_US2009_open_shell_ccsd_test_log(logfile):
-    """Parse ccenergies from open shell CCSD calculations."""
-    assert hasattr(logfile.data, "ccenergies")
-    assert len(logfile.data.ccenergies) == 1
-    assert abs(logfile.data.ccenergies[0] + 3501.50) < 0.01
-
-def testGAMESS_GAMESS_US2009_paulo_h2o_mp2_out(logfile):
-    """Check that the new format for GAMESS MP2 is parsed."""
-    assert hasattr(logfile.data, "mpenergies")
-    assert len(logfile.data.mpenergies) == 1
-    assert abs(logfile.data.mpenergies[0] + 2072.13) < 0.01
-
-def testGAMESS_WinGAMESS_dvb_td_trplet_2007_03_24_r1_out(logfile):
-    """Do some basic checks for this old unit test that was failing.
-
-    The unit tests are not run automatically on this old unit logfile,
-    because we know the output has etsecs whose sum is way off.
-    So, perform a subset of the basic assertions for GenericTDTesttrp.
-    """
-    number = 5
-    assert len(logfile.data.etenergies) == number
-    idx_lambdamax = [i for i, x in enumerate(logfile.data.etoscs) if x == max(logfile.data.etoscs)][0]
-    assert abs(logfile.data.etenergies[idx_lambdamax] - 24500) < 100
-    assert len(logfile.data.etoscs) == number
-    assert abs(max(logfile.data.etoscs) - 0.0) < 0.01
-    assert len(logfile.data.etsecs) == number
-
-# Gaussian #
-
-def testGaussian_Gaussian98_C_bigmult_log(logfile):
-    """
-    This file failed first becuase it had a double digit multiplicity.
-    Then it failed because it had no alpha virtual orbitals.
-    """
-    assert logfile.data.charge == -3
-    assert logfile.data.mult == 10
-    assert logfile.data.homos[0] == 8
-    assert logfile.data.homos[1] == -1 # No occupied beta orbitals
-
-def testGaussian_Gaussian98_test_Cu2_log(logfile):
-    """An example of the number of basis set function changing."""
-    assert logfile.data.nbasis == 38
-
-def testGaussian_Gaussian98_test_H2_log(logfile):
-    """
-    The atomic charges from a natural population analysis were
-    not parsed correctly, and they should be zero for dihydrogen.
-    """
-    assert logfile.data.atomcharges['natural'][0] == 0.0
-    assert logfile.data.atomcharges['natural'][1] == 0.0
-
-def testGaussian_Gaussian98_water_zmatrix_nosym_log(logfile):
-    """This file is missing natom.
-
-    This file had no atomcoords as it did not contain either an
-    "Input orientation" or "Standard orientation section".
-    As a result it failed to parse. Fixed in r400.
-    """
-    assert len(logfile.data.atomcoords)==1
-    assert logfile.data.natom == 3
-
-def testGaussian_Gaussian03_AM1_SP_out(logfile):
-    """Previously, caused scfvalue parsing to fail."""
-    assert len(logfile.data.scfvalues[0])==13
-
-def testGaussian_Gaussian03_anthracene_log(logfile):
-    """This file exposed a bug in extracting the vibsyms."""
-    assert len(logfile.data.vibsyms) == len(logfile.data.vibfreqs)
-
-def testGaussian_Gaussian03_borane_opt_log(logfile):
-    """An example of changing molecular orbital count."""
-    assert logfile.data.nmo == 609
-
-def testGaussian_Gaussian03_chn1_log(logfile):
-    """
-    This file failed to parse, due to the use of 'pop=regular'.
-    We have decided that mocoeffs should not be defined for such calculations.
-    """
-    assert not hasattr(logfile.data, "mocoeffs")
-
-def testGaussian_Gaussian03_cyclopropenyl_rhf_g03_cut_log(logfile):
-    """
-    Not using symmetry at all (option nosymm) means standard orientation
-    is not printed. In this case inputcoords are copied by the parser,
-    which up till now stored the last coordinates.
-    """
-    assert len(logfile.data.atomcoords)==len(logfile.data.geovalues)
-
-def testGaussian_Gaussian03_DCV4T_C60_log(logfile):
-    """This is a test for a very large Gaussian file with > 99 atoms.
-
-    The log file is too big, so we are just including the start.
-    Previously, parsing failed in the pseudopotential section.
-    """
-    assert len(logfile.data.coreelectrons) == 102
-    assert logfile.data.coreelectrons[101] == 2
-
-def testGaussian_Gaussian03_dvb_gopt_symmfollow_log(logfile):
-    """Non-standard treatment of symmetry.
-
-    In this case the Standard orientation is also printed non-standard,
-    which caused only the first coordinates to be read previously.
-    """
-    assert len(logfile.data.atomcoords) == len(logfile.data.geovalues)
-
-def testGaussian_Gaussian03_mendes_out(logfile):
-    """Previously, failed to extract coreelectrons."""
-    centers = [9, 10, 11, 27]
-    for i, x in enumerate(logfile.data.coreelectrons):
-        if i in centers:
-            assert x == 10
-        else:
-            assert x == 0
-
-def testGaussian_Gaussian03_Mo4OSibdt2_opt_log(logfile):
-    """
-    This file had no atomcoords as it did not contain any
-    "Input orientation" sections, only "Standard orientation".
-    """
-    assert hasattr(logfile.data, "atomcoords")
-
-def testGaussian_Gaussian03_orbgs_log(logfile):
-    """Check that the pseudopotential is being parsed correctly."""
-    assert hasattr(logfile.data, "coreelectrons"), "Missing coreelectrons"
-    assert logfile.data.coreelectrons[0] == 28
-    assert logfile.data.coreelectrons[15] == 10
-    assert logfile.data.coreelectrons[20] == 10
-    assert logfile.data.coreelectrons[23] == 10
-
-def testGaussian_Gaussian09_25DMF_HRANH_log(logfile):
-    """Check that the anharmonicities are being parsed correctly."""
-    assert hasattr(logfile.data, "vibanharms"), "Missing vibanharms"
-    anharms = logfile.data.vibanharms
-    N = len(logfile.data.vibfreqs)
-    assert 39 == N == anharms.shape[0] == anharms.shape[1]
-    assert abs(anharms[0][0] + 43.341) < 0.01
-    assert abs(anharms[N-1][N-1] + 36.481) < 0.01 
-    
-def testGaussian_Gaussian09_534_out(logfile):
-    """Previously, caused etenergies parsing to fail."""
-    assert logfile.data.etsyms[0] == "Singlet-?Sym"
-    assert abs(logfile.data.etenergies[0] - 20920.55328) < 1.0
-
-def testGaussian_Gaussian09_dvb_lowdin_log(logfile):
-    """Check if both Mulliken and Lowdin charges are parsed."""
-    assert "mulliken" in logfile.data.atomcharges
-    assert "lowdin" in logfile.data.atomcharges
-
-def testGaussian_Gaussian09_Dahlgren_TS_log(logfile):
-    """Failed to parse ccenergies for a variety of reasons"""
-    assert hasattr(logfile.data, "ccenergies")
-    assert abs(logfile.data.ccenergies[0] - (-11819.96506609)) < 0.001
-
-def testGaussian_Gaussian09_irc_point_log(logfile):
-    """Failed to parse vibfreqs except for 10, 11"""
-    assert hasattr(logfile.data, "vibfreqs")
-    assert len(logfile.data.vibfreqs) == 11
-
-def testGaussian_Gaussian09_OPT_td_g09_out(logfile):
-    """Couldn't find etrotats as G09 has different output than G03."""
-    assert len(logfile.data.etrotats) == 10
-    assert logfile.data.etrotats[0] == -0.4568
-
-def testGaussian_Gaussian09_OPT_td_out(logfile):
-    """Working fine - adding to ensure that CD is parsed correctly."""
-    assert len(logfile.data.etrotats) == 10
-    assert logfile.data.etrotats[0] == -0.4568
-
-def testGaussian_Gaussian09_Ru2bpyen2_H2_freq3_log(logfile):
-    """Here atomnos wans't added to the gaussian parser before."""
-    assert len(logfile.data.atomnos) == 69
-
-# ORCA #
-
-def testORCA_ORCA2_8_co_cosmo_out(logfile):
-    """This is related to bug 3184890.
-
-    The scfenergies were not being parsed correctly for this geometry
-    optimization run, for two reasons.
-    First, the printing of SCF total energies is different inside
-    geometry optimization steps than for single point calculations,
-    which also affects unit tests.
-    However, this logfile uses a setting that causes an SCF run to
-    terminate prematurely when a set maximum number of cycles is reached.
-    In this case, the last energy reported should probably be used,
-    and the number of values in scfenergies preserved.
-    """
-    assert hasattr(logfile.data, "scfenergies") and len(logfile.data.scfenergies) == 4
-
-def testORCA_ORCA2_9_job_out(logfile):
-    """First output file and request to parse atomic spin densities.
-
-    Make sure that the sum of such densities is one in this case (or reasonaby close),
-    but remember that this attribute is a dictionary, so we must iterate.
-    """
-    assert all([abs(sum(v)-1.0) < 0.0001 for k,v in logfile.data.atomspins.items()])
-
-
-# These regression tests are for logfiles that are not to be parsed
-# for some reason, and the function should start with 'testnoparse'.
-
-def testnoparseGaussian_Gaussian09_coeffs_log(filename):
-    """This is a test for a Gaussian file with more than 999 basis functions.
-
-    The log file is too big, so we are just including a section. Before
-    parsing, we set some attributes of the parser so that it all goes smoothly.
-    """
-
-    parser = Gaussian(filename)
-    parser.logger.setLevel(logging.ERROR)
-    parser.nmo = 5
-    parser.nbasis  = 1128
-    
-    data = parser.parse()
-    assert data.mocoeffs[0].shape == (5, 1128)
-    assert data.aonames[-1] == "Ga71_19D-2"
-    assert data.aonames[0] == "Mn1_1S"
-
-
-def flatten(seq):
-    """Converts a list of lists [of lists] to a single flattened list.
-
-    Taken from the web.
-    """
-    res = []
-    for item in seq:
-        if (isinstance(item, (tuple, list))):
-            res.extend(flatten(item))
-        else:
-            res.append(item)
-    return res
-
-def normalisefilename(filename):
-    """Replace all non-alphanumeric symbols by underscores.
-
-    >>> import regression
-    >>> for x in [ "Gaussian_Gaussian03_Mo4OSibdt2-opt.log" ]:
-    ...     print(regression.normalisefilename(x))
-    ...
-    Gaussian_Gaussian03_Mo4OSibdt2_opt_log
-    """
-    ans = []
-    for y in filename:
-        x = y.lower()
-        if (x >= 'a' and x <= 'z') or (x >= '0' and x <='9'):
-            ans.append(y)
-        else:
-            ans.append("_")
-    return "".join(ans)
-
-
-# When a unit test is removed or replaced by a newer version, we normally want
-# the old logfile to become a regression, namely to run the unit test as part of
-# the regression suite. To this end, add the logfile path to the dictionary
-# below along with the appropriate unit test class to use, and the appropriate
-# regression test function will be created automatically. If modifications
-# are necessary due to developments in the unit test class, tweak it here
-# and provide the modified version of the test class.
-
-# We're going to need to import all of the unit test modules.
-test_modules = { m : importlib.import_module('test'+m) for m in testall.test_modules }
-
-# Although there is probably a cleaner way to do this, making the unit class test names
-# global makes reading the dictionary of old unit tests much easier, especially it
-# will contain some classes defined here.
-for m, module in test_modules.items():
-    for name in dir(module):
-        if name[-4:] == "Test":
-            globals()[name] = getattr(module, name)
-
-class ADFSPTest_nosyms(test_modules['SP'].ADFSPTest):
-    def testsymlabels(self):
-        """Symmetry labels were not printed here. PASS"""
-
-class ADFSPTest_nosyms_valence(ADFSPTest_nosyms):
-    def testlengthmoenergies(self):
-        """Only valence orbital energies were printed here."""
-        self.assertEquals(len(self.data.moenergies[0]), 45)
-        self.assertEquals(self.data.moenergies[0][0], 99999.0)
-
-class GAMESSUSSPunTest_charge0(GamessUSSPunTest):
-    def testcharge_and_mult(self):
-        """The charge in the input was wrong."""
-        self.assertEquals(self.data.charge, 0)
-    def testhomos(self):
-        """HOMOs were incorrect due to charge being wrong. PASS"""
-
-class GAMESSUSIRTest_ts(GamessUSIRTest):
-    def testirintens(self):
-        """This is a transition state with different intensities. PASS"""
-
-class GAMESSUSCISTest_dets(GAMESSUSCISTest):
-    nstates = 10
-    def testetsecsvalues(self):
-        """This gives unexpected coeficcients, also for current unit tests. PASS"""
-
-class JaguarSPTest_6_31gss(JaguarSPTest):
-    b3lyp_energy = -10530
-    def testnbasis(self):
-        """The AO count is larger in 6-31G** than STO-3G."""
-        self.assertEquals(self.data.nbasis, 200)
-    def testlengthmoenergies(self):
-        """Some tests printed all MO energies apparently."""
-        self.assertEquals(len(self.data.moenergies[0]), self.data.nmo)
-
-class JaguarSPunTest_nmo_all(JaguarSPunTest):
-    def testmoenergies(self):
-        """Some tests printed all MO energies apparently."""
-        self.assertEquals(len(self.data.moenergies[0]), self.data.nmo)
-
-class JaguarGeoOptTest_nmo45(JaguarGeoOptTest):
-    def testlengthmoenergies(self):
-        """Without special options, Jaguar only print Homo+10 orbital energies."""
-        self.assertEquals(len(self.data.moenergies[0]), 45)
-
-class JaguarGeoOptTest_6_31gss(JaguarGeoOptTest):
-    b3lyp_energy = -10530
-    def testnbasis(self):
-        """The AO count is larger in 6-31G** than STO-3G."""
-        self.assertEquals(self.data.nbasis, 200)
-
-class MolproBigBasisTest_cart(MolproBigBasisTest):
-    spherical = False
-
-class OrcaSPTest_3_21g(OrcaSPTest):
-    b3lyp_energy = -10460
-    def testatombasis(self):
-        """The basis set here was 3-21G instead of STO-3G. PASS"""
-    def testnbasis(self):
-        """The basis set here was 3-21G instead of STO-3G."""
-        self.assertEquals(self.data.nbasis, 110)
-
-class OrcaGeoOptTest_3_21g(OrcaGeoOptTest):
-    b3lyp_energy = -10460
-    def testatombasis(self):
-        """The basis set here was 3-21G instead of STO-3G. PASS"""
-    def testnbasis(self):
-        """The basis set here was 3-21G instead of STO-3G."""
-        self.assertEquals(self.data.nbasis, 110)
-
-class OrcaSPunTest_charge0(OrcaSPunTest):
-    def testcharge_and_mult(self):
-        """The charge in the input was wrong."""
-        self.assertEquals(self.data.charge, 0)
-    def testhomos(self):
-        """HOMOs were incorrect due to charge being wrong. PASS"""
-
-class OrcaTDDFTTest_error(OrcaTDDFTTest):
-    def testoscs(self):
-        """These values used to be less accurate, probably due to wrong coordinates."""
-        self.assertEqual(len(self.data.etoscs), self.number)
-        self.assertInside(max(self.data.etoscs), 1.0, 0.2)
-
-class OrcaIRTest_old(OrcaIRTest):
-    def testfreqval(self):
-        """These values were wrong due to wrong input coordinates. PASS"""
-    def testirintens(self):
-        """These values were wrong due to wrong input coordinates. PASS"""
-
-old_unittests = {
-
-    "ADF/ADF2004.01/MoOCl4-sp.adfout":      ADFCoreTest,
-    "ADF/ADF2004.01/dvb_gopt.adfout":       ADFGeoOptTest,
-    "ADF/ADF2004.01/dvb_gopt_b.adfout":     ADFGeoOptTest,
-    "ADF/ADF2004.01/dvb_sp.adfout":         ADFSPTest,
-    "ADF/ADF2004.01/dvb_sp_b.adfout":       ADFSPTest,
-    "ADF/ADF2004.01/dvb_sp_c.adfout":       ADFSPTest_nosyms_valence,
-    "ADF/ADF2004.01/dvb_sp_d.adfout":       ADFSPTest_nosyms,
-    "ADF/ADF2004.01/dvb_un_sp.adfout":      ADFSPunTest,
-    "ADF/ADF2004.01/dvb_un_sp_c.adfout":    ADFSPunTest,
-    "ADF/ADF2004.01/dvb_ir.adfout":         ADFIRTest,
-
-    "ADF/ADF2006.01/dvb_gopt.adfout":       ADFGeoOptTest,
-
-    "GAMESS/GAMESS-US2005/water_ccd_2005.06.27.r3.out":         GAMESSUSCCDTest,
-    "GAMESS/GAMESS-US2005/water_ccsd_2005.06.27.r3.out":        GAMESSUSCCSDTest,
-    "GAMESS/GAMESS-US2005/water_ccsd(t)_2005.06.27.r3.out":     GAMESSUSCCSDTTest,
-    "GAMESS/GAMESS-US2005/water_cis_dets_2005.06.27.r3.out":    GAMESSUSCISTest_dets,
-    "GAMESS/GAMESS-US2005/water_cis_saps_2005.06.27.r3.out":    GAMESSUSCISTest,
-    "GAMESS/GAMESS-US2005/MoOCl4-sp_2005.06.27.r3.out":         GAMESSUSCoreTest,
-    "GAMESS/GAMESS-US2005/water_mp2_2005.06.27.r3.out":         GAMESSUSMP2Test,
-
-    "GAMESS/GAMESS-US2006/C_bigbasis_2006.02.22.r3.out":    GamessUSBigBasisTest,
-    "GAMESS/GAMESS-US2006/dvb_gopt_a_2006.02.22.r2.out":    GamessUSGeoOptTest,
-    "GAMESS/GAMESS-US2006/dvb_sp_2006.02.22.r2.out":        GamessUSSPTest,
-    "GAMESS/GAMESS-US2006/dvb_un_sp_2006.02.22.r2.out":     GamessUSSPunTest,
-    "GAMESS/GAMESS-US2006/dvb_ir.2006.02.22.r2.out":        GamessUSIRTest,
-    "GAMESS/GAMESS-US2006/nh3_ts_ir.2006.2.22.r2.out":      GAMESSUSIRTest_ts,
-
-    "GAMESS/GAMESS-US2010/dvb_gopt.log":    GamessUSGeoOptTest,
-    "GAMESS/GAMESS-US2010/dvb_sp.log":      GamessUSSPTest,
-    "GAMESS/GAMESS-US2010/dvb_sp_un.log":   GAMESSUSSPunTest_charge0,
-    "GAMESS/GAMESS-US2010/dvb_td.log":      GAMESSUSTDDFTTest,
-    "GAMESS/GAMESS-US2010/dvb_ir.log":      GamessUSIRTest,
-
-    "GAMESS/WinGAMESS/dvb_td_2007.03.24.r1.out":    GAMESSUSTDDFTTest,
-
-    "Jaguar/Jaguar4.2/dvb_gopt.out":    JaguarGeoOptTest_nmo45,
-    "Jaguar/Jaguar4.2/dvb_gopt_b.out":  JaguarGeoOptTest,
-    "Jaguar/Jaguar4.2/dvb_sp.out":      JaguarSPTest,
-    "Jaguar/Jaguar4.2/dvb_sp_b.out":    JaguarSPTest,
-    "Jaguar/Jaguar4.2/dvb_un_sp.out":   JaguarSPunTest_nmo_all,
-    "Jaguar/Jaguar4.2/dvb_ir.out":      JaguarIRTest,
-
-    "Jaguar/Jaguar6.0/dvb_gopt.out":    JaguarGeoOptTest_6_31gss,
-    "Jaguar/Jaguar6.0/dvb_sp.out":      JaguarSPTest_6_31gss,
-    "Jaguar/Jaguar6.0/dvb_un_sp.out" :  JaguarSPunTest_nmo_all,
-
-    "Jaguar/Jaguar6.5/dvb_gopt.out":    JaguarGeoOptTest_nmo45,
-    "Jaguar/Jaguar6.5/dvb_sp.out":      JaguarSPTest,
-    "Jaguar/Jaguar6.5/dvb_un_sp.out":   JaguarSPunTest,
-    "Jaguar/Jaguar6.5/dvb_ir.out":      JaguarIRTest,
-
-    "Molpro/Molpro2006/C_bigbasis_cart.out":    MolproBigBasisTest_cart,
-
-    "ORCA/ORCA2.6/dvb_gopt.out":    OrcaGeoOptTest_3_21g,
-    "ORCA/ORCA2.6/dvb_sp.out":      OrcaSPTest_3_21g,
-    "ORCA/ORCA2.6/dvb_td.out":      OrcaTDDFTTest_error,
-    "ORCA/ORCA2.6/dvb_ir.out":      OrcaIRTest,
-
-    "ORCA/ORCA2.8/dvb_gopt.out":    OrcaGeoOptTest,
-    "ORCA/ORCA2.8/dvb_sp.out":      OrcaSPTest,
-    "ORCA/ORCA2.8/dvb_sp_un.out":   OrcaSPunTest_charge0,
-    "ORCA/ORCA2.8/dvb_td.out":      OrcaTDDFTTest,
-    "ORCA/ORCA2.8/dvb_ir.out":      OrcaIRTest_old,
-}
-
-def make_regression_from_old_unittest(test_class):
-    """Return a regression test function from an old unit test logfile."""
-
-    def old_unit_test(logfile):
-        test_class.logfile = logfile
-        test_class.data = logfile.data
-        devnull = open(os.devnull, 'w')
-        return unittest.TextTestRunner(stream=devnull).run(unittest.makeSuite(test_class))
-
-    return old_unit_test
-
-
-def main(which=[], traceback=False):
-
-<<<<<<< HEAD
-    # Print a warning if you haven't downloaded all of the regression test files,
-    # or an error if not all of the regression test files are included in filenames.
-    regfile = open(os.path.join("..", "data", "regressionfiles.txt"), "r")
-    regfilenames = [os.sep.join(x.strip().split("/")) for x in regfile.readlines()]
-    regfile.close()
-
-    missing = []
-    for x in regfilenames:
-        if not os.path.isfile(os.path.join("..", "data", "regression", x)):
-            missing.append(x)
-=======
-    dummyfiles = [eval(n)("") for n in testall.parsers]
->>>>>>> c96e1ed9
-
-    # It would be nice to fix the structure of this nested list,
-    # because in its current form it is not amenable to tweaks.
-    regdir = os.path.join("..", "data", "regression")
-    programs = [os.path.join(regdir,testall.get_program_dir(p)) for p in testall.parsers]
-    try:
-        filenames = [[os.path.join(p,version,fn) for version in os.listdir(p) for fn in os.listdir(os.path.join(p,version))] for p in programs]
-    except OSError as e:
-        print(e)
-        print("\nERROR: At least one program direcory is missing.")
-        print("Run regression_download.sh in the ../data directory to update.")
-        sys.exit(1)
-
-<<<<<<< HEAD
-    not_registered = []
-    for path in flatten(filenames):
-        fn = '/'.join(path.split('/')[-3:])
-        if fn not in regfilenames:
-            not_registered.append(fn)
-
-    # When a unit test is removed or replaced by a newer version, the old logfile
-    # typically becomes a regression, and normally we still want to run the unit test
-    # within the regression suite. To this end, add the logfile location to a list
-    # called 'old_tests' in the appropriate unit test class, in which case the
-    # following code will find it and create the becessary regression test function.
-    for mod in test_modules:
-        mod_name = "test" + mod
-        tests = inspect.getmembers(__import__(mod_name), inspect.isclass)
-        tests = [tc for tc in tests if tc[0][-4:] == "Test"]
-        for test_name, test_class in tests:
-            for old in getattr(test_class, "old_tests", []):
-                funcname = "test" + normalisefilename(old)
-                func = make_regression_from_old_unittest(old, mod_name, test_name)
-                globals()[funcname] = func
-
-    failures = errors = total = 0
-    dummyfiles = [eval(n)("") for n in parsers]
-    for iname, name in enumerate(parsers):
-=======
-    # This file should contain the paths to all regresssion test files we have gathered
-    # over the years. It is not really necessary, since we can discover them on the disk,
-    # but we keep it as a legacy and a way to track double check the regression tests.
-    regfile = open(os.path.join("..", "data", "regressionfiles.txt"), "r")
-    regfilenames = [os.sep.join(x.strip().split("/")) for x in regfile.readlines()]
-    regfile.close()
-
-    # We will want to print a warning if you haven't downloaded all of the regression
-    # test files, or when, vice versa, not all of the regression test files found on disk
-    # are included in filenames. However, gather that data here and print the warnings
-    # at the end so that we test all available files and the messages are displayed
-    # prominently at the end.
-    missing_on_disk = []
-    missing_in_list = []
-    for x in regfilenames:
-        if not os.path.isfile(os.path.join("..", "data", "regression", x)):
-            missing_on_disk.append(x)
-        elif os.path.join("..", "data", "regression", x) not in flatten(filenames):
-            missing_in_list.append(x)
-
-    # Create the regression test functions from logfiles that were old unittests.
-    for path, test_class in old_unittests.items():
-        funcname = "test" + normalisefilename(path)
-        func = make_regression_from_old_unittest(test_class)
-        globals()[funcname] = func
-
-    # Gather orphaned tests - functions starting with 'test' and not corresponding
-    # to any regression file name.
-    orphaned_tests = []
-    for ip, parser in enumerate(testall.parsers):
-        prefix = "test%s" % parser
-        tests = [fn for fn in globals() if fn[:len(prefix)] == prefix]
-        normalize = lambda fn: normalisefilename("_".join(fn.split(os.sep)[3:]))
-        normalized = [normalize(fname) for fname in filenames[ip]]
-        orphaned = [t for t in tests if t[4:] not in normalized]
-        orphaned_tests.extend(orphaned)
-
-    failures = errors = total = 0
-    for iname, name in enumerate(testall.parsers):
->>>>>>> c96e1ed9
-
-        # Continue to next iteration if we are limiting the regression and the current
-        #   name was not explicitely chosen (that is, passed as an argument).
-        if len(which) > 0 and not name in which:
-            continue;
-
-        print("Are the %s files ccopened and parsed correctly?" % name)
-        current_filenames = filenames[iname]
-        current_filenames.sort()
-        for fname in current_filenames:
-            total += 1
-            print("  %s..."  % fname, end=" ")
-
-            # Check if there is a test (needs to be an appropriately named function).
-            # If not, there can also be a test that does not assume the file is
-            # correctly parsed (for fragments, for example), and these test need
-            # to be additionaly prepended with 'testnoparse'.
-            test_this = test_noparse = False
-            fname_norm = normalisefilename("_".join(fname.split(os.sep)[3:]))
-
-            funcname = "test" + fname_norm
-            test_this = funcname in globals()
-
-            funcname_noparse = "testnoparse" + fname_norm
-            test_noparse = not test_this and funcname_noparse in globals()
-
-            if not test_noparse:
-                try:
-                    logfile  = ccopen(fname)
-                except:
-                    errors += 1
-                    print("ccopen error")
-                else:
-                    if type(logfile) == type(dummyfiles[iname]):
-                        try:
-                            logfile.logger.setLevel(logging.ERROR)
-                            logfile.data = logfile.parse()
-                        except KeyboardInterrupt:
-                            sys.exit(1)
-                        except:
-                            print("parse error")
-                            errors += 1
-                        else:
-                            if test_this:
-                                try:
-                                    res = eval(funcname)(logfile)
-                                    if res and len(res.failures) > 0:
-                                        failures += len(res.failures)
-                                        print("%i test(s) failed" % len(res.failures))
-                                        if traceback:
-                                            for f in res.failures:
-                                                print("Failure for", f[0])
-                                                print(f[1])
-                                        continue
-                                except AssertionError:
-                                    print("test failed")
-                                    failures += 1
-                                else:
-                                    print("parsed and tested")
-                            else:
-                                print("parsed")
-                    else:
-                        print("ccopen failed")
-                        failures += 1
-            else:
-                try:
-                    eval(funcname_noparse)(fname)
-                except AssertionError:
-                    print("test failed")
-                    failures += 1
-                except:
-                    print("parse error")
-                    errors += 1
-                else:
-                    print("test passed")
-                
-        print()
-            
-    print("Total: %d   Failed: %d  Errors: %d" % (total, failures, errors))
-    if not traceback and failures + errors > 0:
-        print("\nFor more information on failures/errors, add 'traceback' as an argument.")
-
-<<<<<<< HEAD
-    # Show these warnings only now at the end, so that they're easy to notice.
-    if len(missing) > 0:
-        print("\nWARNING: You are missing %d regression file(s)." % len(missing))
-        print("Run regression_download.sh in the ../data directory to update.")
-        print("Missing files:")
-        print("\n".join(missing))
-    if len(not_registered) > 0:
-        print("\nWARNING: Found %d files in regression directory that were not registered." % len(not_registered))
-        print("Although still test, please add these files to 'regressionfiles.txt':")
-        print("\n".join(not_registered))
-
-=======
-    # Show these warnings at the end, so that they're easy to notice. Notice that the lists
-    # were populated at the beginning of this function.
-    if len(missing_on_disk) > 0:
-        print("\nWARNING: You are missing %d regression file(s)." % len(missing_on_disk))
-        print("Run regression_download.sh in the ../data directory to update.")
-        print("Missing files:")
-        print("\n".join(missing_on_disk))
-    if len(missing_in_list) > 0:
-        print("\nWARNING: The list in 'regressionfiles.txt' is missing %d file(s)." % len(missing_in_list))
-        print("Add these files paths to the list and commit the change.")
-        print("Missing files:")
-        print("\n".join(missing_in_list))
-    if len(orphaned_tests) > 0:
-        print("\nWARNING: There are %d orphaned regression test functions." % len(orphaned_tests))
-        print("Please make sure these function names correspond to regression files:")
-        print("\n".join(orphaned_tests))
->>>>>>> c96e1ed9
-
-if __name__=="__main__":
-
-    # If 'test' is passed as the first argument, do a doctest on this module.
-    # Otherwise, any arguments are used to limit the test to the packages/parsers
-    # passed as arguments. No arguments implies all parsers.
-    if len(sys.argv) == 2 and sys.argv[1] == "test":
-        import doctest
-        doctest.testmod()
-    else:
-        traceback = "traceback" in sys.argv or "tb" in sys.argv
-        main(sys.argv[1:], traceback)
+# This file is part of cclib (http://cclib.sf.net), a library for parsing
+# and interpreting the results of computational chemistry packages.
+#
+# Copyright (C) 2006-2014, the cclib development team
+#
+# The library is free software, distributed under the terms of
+# the GNU Lesser General Public version 2.1 or later. You should have
+# received a copy of the license along with cclib. You can also access
+# the full license online at http://www.gnu.org/copyleft/lgpl.html.
+
+"""A combined test framework for regression, ccopen and parsing which is
+designed to make it easy to add new tests or datafiles.
+
+To run the doctest, just use "python regression.py test".
+"""
+
+from __future__ import print_function
+import os
+import sys
+import importlib
+import inspect
+import logging
+import unittest
+
+from glob import glob
+from io import StringIO
+
+from cclib.parser import ccopen
+from cclib.parser import ADF, GAMESS, GAMESSUK, Gaussian, Jaguar, Molpro, NWChem, ORCA, Psi
+
+import testall
+
+
+# The following regression test functions were manually written, because they
+# contain custom checks that were determined on a per-file basis. Care needs to be taken
+# that the function name corresponds to the path of the logfile, with some characters
+# changed according to normalisefilename().
+
+# ADF #
+
+def testADF_ADF2004_01_Fe_ox3_final_out(logfile):
+    """Make sure HOMOS are correct."""
+    assert logfile.data.homos[0]==59 and logfile.data.homos[1]==54
+
+# GAMESS #
+
+def testGAMESS_GAMESS_US2008_N2_UMP2_out(logfile):
+    """Check that the new format for GAMESS MP2 is parsed."""
+    assert hasattr(logfile.data, "mpenergies")
+    assert len(logfile.data.mpenergies) == 1
+    assert abs(logfile.data.mpenergies[0] + 2975.97) < 0.01
+
+def testGAMESS_GAMESS_US2008_N2_ROMP2_out(logfile):
+    """Check that the new format for GAMESS MP2 is parsed."""
+    assert hasattr(logfile.data, "mpenergies")
+    assert len(logfile.data.mpenergies) == 1
+    assert abs(logfile.data.mpenergies[0] + 2975.97) < 0.01    
+
+def testGAMESS_GAMESS_US2009_open_shell_ccsd_test_log(logfile):
+    """Parse ccenergies from open shell CCSD calculations."""
+    assert hasattr(logfile.data, "ccenergies")
+    assert len(logfile.data.ccenergies) == 1
+    assert abs(logfile.data.ccenergies[0] + 3501.50) < 0.01
+
+def testGAMESS_GAMESS_US2009_paulo_h2o_mp2_out(logfile):
+    """Check that the new format for GAMESS MP2 is parsed."""
+    assert hasattr(logfile.data, "mpenergies")
+    assert len(logfile.data.mpenergies) == 1
+    assert abs(logfile.data.mpenergies[0] + 2072.13) < 0.01
+
+def testGAMESS_WinGAMESS_dvb_td_trplet_2007_03_24_r1_out(logfile):
+    """Do some basic checks for this old unit test that was failing.
+
+    The unit tests are not run automatically on this old unit logfile,
+    because we know the output has etsecs whose sum is way off.
+    So, perform a subset of the basic assertions for GenericTDTesttrp.
+    """
+    number = 5
+    assert len(logfile.data.etenergies) == number
+    idx_lambdamax = [i for i, x in enumerate(logfile.data.etoscs) if x == max(logfile.data.etoscs)][0]
+    assert abs(logfile.data.etenergies[idx_lambdamax] - 24500) < 100
+    assert len(logfile.data.etoscs) == number
+    assert abs(max(logfile.data.etoscs) - 0.0) < 0.01
+    assert len(logfile.data.etsecs) == number
+
+# Gaussian #
+
+def testGaussian_Gaussian98_C_bigmult_log(logfile):
+    """
+    This file failed first becuase it had a double digit multiplicity.
+    Then it failed because it had no alpha virtual orbitals.
+    """
+    assert logfile.data.charge == -3
+    assert logfile.data.mult == 10
+    assert logfile.data.homos[0] == 8
+    assert logfile.data.homos[1] == -1 # No occupied beta orbitals
+
+def testGaussian_Gaussian98_test_Cu2_log(logfile):
+    """An example of the number of basis set function changing."""
+    assert logfile.data.nbasis == 38
+
+def testGaussian_Gaussian98_test_H2_log(logfile):
+    """
+    The atomic charges from a natural population analysis were
+    not parsed correctly, and they should be zero for dihydrogen.
+    """
+    assert logfile.data.atomcharges['natural'][0] == 0.0
+    assert logfile.data.atomcharges['natural'][1] == 0.0
+
+def testGaussian_Gaussian98_water_zmatrix_nosym_log(logfile):
+    """This file is missing natom.
+
+    This file had no atomcoords as it did not contain either an
+    "Input orientation" or "Standard orientation section".
+    As a result it failed to parse. Fixed in r400.
+    """
+    assert len(logfile.data.atomcoords)==1
+    assert logfile.data.natom == 3
+
+def testGaussian_Gaussian03_AM1_SP_out(logfile):
+    """Previously, caused scfvalue parsing to fail."""
+    assert len(logfile.data.scfvalues[0])==13
+
+def testGaussian_Gaussian03_anthracene_log(logfile):
+    """This file exposed a bug in extracting the vibsyms."""
+    assert len(logfile.data.vibsyms) == len(logfile.data.vibfreqs)
+
+def testGaussian_Gaussian03_borane_opt_log(logfile):
+    """An example of changing molecular orbital count."""
+    assert logfile.data.nmo == 609
+
+def testGaussian_Gaussian03_chn1_log(logfile):
+    """
+    This file failed to parse, due to the use of 'pop=regular'.
+    We have decided that mocoeffs should not be defined for such calculations.
+    """
+    assert not hasattr(logfile.data, "mocoeffs")
+
+def testGaussian_Gaussian03_cyclopropenyl_rhf_g03_cut_log(logfile):
+    """
+    Not using symmetry at all (option nosymm) means standard orientation
+    is not printed. In this case inputcoords are copied by the parser,
+    which up till now stored the last coordinates.
+    """
+    assert len(logfile.data.atomcoords)==len(logfile.data.geovalues)
+
+def testGaussian_Gaussian03_DCV4T_C60_log(logfile):
+    """This is a test for a very large Gaussian file with > 99 atoms.
+
+    The log file is too big, so we are just including the start.
+    Previously, parsing failed in the pseudopotential section.
+    """
+    assert len(logfile.data.coreelectrons) == 102
+    assert logfile.data.coreelectrons[101] == 2
+
+def testGaussian_Gaussian03_dvb_gopt_symmfollow_log(logfile):
+    """Non-standard treatment of symmetry.
+
+    In this case the Standard orientation is also printed non-standard,
+    which caused only the first coordinates to be read previously.
+    """
+    assert len(logfile.data.atomcoords) == len(logfile.data.geovalues)
+
+def testGaussian_Gaussian03_mendes_out(logfile):
+    """Previously, failed to extract coreelectrons."""
+    centers = [9, 10, 11, 27]
+    for i, x in enumerate(logfile.data.coreelectrons):
+        if i in centers:
+            assert x == 10
+        else:
+            assert x == 0
+
+def testGaussian_Gaussian03_Mo4OSibdt2_opt_log(logfile):
+    """
+    This file had no atomcoords as it did not contain any
+    "Input orientation" sections, only "Standard orientation".
+    """
+    assert hasattr(logfile.data, "atomcoords")
+
+def testGaussian_Gaussian03_orbgs_log(logfile):
+    """Check that the pseudopotential is being parsed correctly."""
+    assert hasattr(logfile.data, "coreelectrons"), "Missing coreelectrons"
+    assert logfile.data.coreelectrons[0] == 28
+    assert logfile.data.coreelectrons[15] == 10
+    assert logfile.data.coreelectrons[20] == 10
+    assert logfile.data.coreelectrons[23] == 10
+
+def testGaussian_Gaussian09_25DMF_HRANH_log(logfile):
+    """Check that the anharmonicities are being parsed correctly."""
+    assert hasattr(logfile.data, "vibanharms"), "Missing vibanharms"
+    anharms = logfile.data.vibanharms
+    N = len(logfile.data.vibfreqs)
+    assert 39 == N == anharms.shape[0] == anharms.shape[1]
+    assert abs(anharms[0][0] + 43.341) < 0.01
+    assert abs(anharms[N-1][N-1] + 36.481) < 0.01 
+    
+def testGaussian_Gaussian09_534_out(logfile):
+    """Previously, caused etenergies parsing to fail."""
+    assert logfile.data.etsyms[0] == "Singlet-?Sym"
+    assert abs(logfile.data.etenergies[0] - 20920.55328) < 1.0
+
+def testGaussian_Gaussian09_dvb_lowdin_log(logfile):
+    """Check if both Mulliken and Lowdin charges are parsed."""
+    assert "mulliken" in logfile.data.atomcharges
+    assert "lowdin" in logfile.data.atomcharges
+
+def testGaussian_Gaussian09_Dahlgren_TS_log(logfile):
+    """Failed to parse ccenergies for a variety of reasons"""
+    assert hasattr(logfile.data, "ccenergies")
+    assert abs(logfile.data.ccenergies[0] - (-11819.96506609)) < 0.001
+
+def testGaussian_Gaussian09_irc_point_log(logfile):
+    """Failed to parse vibfreqs except for 10, 11"""
+    assert hasattr(logfile.data, "vibfreqs")
+    assert len(logfile.data.vibfreqs) == 11
+
+def testGaussian_Gaussian09_OPT_td_g09_out(logfile):
+    """Couldn't find etrotats as G09 has different output than G03."""
+    assert len(logfile.data.etrotats) == 10
+    assert logfile.data.etrotats[0] == -0.4568
+
+def testGaussian_Gaussian09_OPT_td_out(logfile):
+    """Working fine - adding to ensure that CD is parsed correctly."""
+    assert len(logfile.data.etrotats) == 10
+    assert logfile.data.etrotats[0] == -0.4568
+
+def testGaussian_Gaussian09_Ru2bpyen2_H2_freq3_log(logfile):
+    """Here atomnos wans't added to the gaussian parser before."""
+    assert len(logfile.data.atomnos) == 69
+
+# ORCA #
+
+def testORCA_ORCA2_8_co_cosmo_out(logfile):
+    """This is related to bug 3184890.
+
+    The scfenergies were not being parsed correctly for this geometry
+    optimization run, for two reasons.
+    First, the printing of SCF total energies is different inside
+    geometry optimization steps than for single point calculations,
+    which also affects unit tests.
+    However, this logfile uses a setting that causes an SCF run to
+    terminate prematurely when a set maximum number of cycles is reached.
+    In this case, the last energy reported should probably be used,
+    and the number of values in scfenergies preserved.
+    """
+    assert hasattr(logfile.data, "scfenergies") and len(logfile.data.scfenergies) == 4
+
+def testORCA_ORCA2_9_job_out(logfile):
+    """First output file and request to parse atomic spin densities.
+
+    Make sure that the sum of such densities is one in this case (or reasonaby close),
+    but remember that this attribute is a dictionary, so we must iterate.
+    """
+    assert all([abs(sum(v)-1.0) < 0.0001 for k,v in logfile.data.atomspins.items()])
+
+
+# These regression tests are for logfiles that are not to be parsed
+# for some reason, and the function should start with 'testnoparse'.
+
+def testnoparseGaussian_Gaussian09_coeffs_log(filename):
+    """This is a test for a Gaussian file with more than 999 basis functions.
+
+    The log file is too big, so we are just including a section. Before
+    parsing, we set some attributes of the parser so that it all goes smoothly.
+    """
+
+    parser = Gaussian(filename)
+    parser.logger.setLevel(logging.ERROR)
+    parser.nmo = 5
+    parser.nbasis  = 1128
+    
+    data = parser.parse()
+    assert data.mocoeffs[0].shape == (5, 1128)
+    assert data.aonames[-1] == "Ga71_19D-2"
+    assert data.aonames[0] == "Mn1_1S"
+
+
+def flatten(seq):
+    """Converts a list of lists [of lists] to a single flattened list.
+
+    Taken from the web.
+    """
+    res = []
+    for item in seq:
+        if (isinstance(item, (tuple, list))):
+            res.extend(flatten(item))
+        else:
+            res.append(item)
+    return res
+
+def normalisefilename(filename):
+    """Replace all non-alphanumeric symbols by underscores.
+
+    >>> import regression
+    >>> for x in [ "Gaussian_Gaussian03_Mo4OSibdt2-opt.log" ]:
+    ...     print(regression.normalisefilename(x))
+    ...
+    Gaussian_Gaussian03_Mo4OSibdt2_opt_log
+    """
+    ans = []
+    for y in filename:
+        x = y.lower()
+        if (x >= 'a' and x <= 'z') or (x >= '0' and x <='9'):
+            ans.append(y)
+        else:
+            ans.append("_")
+    return "".join(ans)
+
+
+# When a unit test is removed or replaced by a newer version, we normally want
+# the old logfile to become a regression, namely to run the unit test as part of
+# the regression suite. To this end, add the logfile path to the dictionary
+# below along with the appropriate unit test class to use, and the appropriate
+# regression test function will be created automatically. If modifications
+# are necessary due to developments in the unit test class, tweak it here
+# and provide the modified version of the test class.
+
+# We're going to need to import all of the unit test modules.
+test_modules = { m : importlib.import_module('test'+m) for m in testall.test_modules }
+
+# Although there is probably a cleaner way to do this, making the unit class test names
+# global makes reading the dictionary of old unit tests much easier, especially it
+# will contain some classes defined here.
+for m, module in test_modules.items():
+    for name in dir(module):
+        if name[-4:] == "Test":
+            globals()[name] = getattr(module, name)
+
+class ADFSPTest_nosyms(test_modules['SP'].ADFSPTest):
+    def testsymlabels(self):
+        """Symmetry labels were not printed here. PASS"""
+
+class ADFSPTest_nosyms_valence(ADFSPTest_nosyms):
+    def testlengthmoenergies(self):
+        """Only valence orbital energies were printed here."""
+        self.assertEquals(len(self.data.moenergies[0]), 45)
+        self.assertEquals(self.data.moenergies[0][0], 99999.0)
+
+class GAMESSUSSPunTest_charge0(GamessUSSPunTest):
+    def testcharge_and_mult(self):
+        """The charge in the input was wrong."""
+        self.assertEquals(self.data.charge, 0)
+    def testhomos(self):
+        """HOMOs were incorrect due to charge being wrong. PASS"""
+
+class GAMESSUSIRTest_ts(GamessUSIRTest):
+    def testirintens(self):
+        """This is a transition state with different intensities. PASS"""
+
+class GAMESSUSCISTest_dets(GAMESSUSCISTest):
+    nstates = 10
+    def testetsecsvalues(self):
+        """This gives unexpected coeficcients, also for current unit tests. PASS"""
+
+class JaguarSPTest_6_31gss(JaguarSPTest):
+    b3lyp_energy = -10530
+    def testnbasis(self):
+        """The AO count is larger in 6-31G** than STO-3G."""
+        self.assertEquals(self.data.nbasis, 200)
+    def testlengthmoenergies(self):
+        """Some tests printed all MO energies apparently."""
+        self.assertEquals(len(self.data.moenergies[0]), self.data.nmo)
+
+class JaguarSPunTest_nmo_all(JaguarSPunTest):
+    def testmoenergies(self):
+        """Some tests printed all MO energies apparently."""
+        self.assertEquals(len(self.data.moenergies[0]), self.data.nmo)
+
+class JaguarGeoOptTest_nmo45(JaguarGeoOptTest):
+    def testlengthmoenergies(self):
+        """Without special options, Jaguar only print Homo+10 orbital energies."""
+        self.assertEquals(len(self.data.moenergies[0]), 45)
+
+class JaguarGeoOptTest_6_31gss(JaguarGeoOptTest):
+    b3lyp_energy = -10530
+    def testnbasis(self):
+        """The AO count is larger in 6-31G** than STO-3G."""
+        self.assertEquals(self.data.nbasis, 200)
+
+class MolproBigBasisTest_cart(MolproBigBasisTest):
+    spherical = False
+
+class OrcaSPTest_3_21g(OrcaSPTest):
+    b3lyp_energy = -10460
+    def testatombasis(self):
+        """The basis set here was 3-21G instead of STO-3G. PASS"""
+    def testnbasis(self):
+        """The basis set here was 3-21G instead of STO-3G."""
+        self.assertEquals(self.data.nbasis, 110)
+
+class OrcaGeoOptTest_3_21g(OrcaGeoOptTest):
+    b3lyp_energy = -10460
+    def testatombasis(self):
+        """The basis set here was 3-21G instead of STO-3G. PASS"""
+    def testnbasis(self):
+        """The basis set here was 3-21G instead of STO-3G."""
+        self.assertEquals(self.data.nbasis, 110)
+
+class OrcaSPunTest_charge0(OrcaSPunTest):
+    def testcharge_and_mult(self):
+        """The charge in the input was wrong."""
+        self.assertEquals(self.data.charge, 0)
+    def testhomos(self):
+        """HOMOs were incorrect due to charge being wrong. PASS"""
+
+class OrcaTDDFTTest_error(OrcaTDDFTTest):
+    def testoscs(self):
+        """These values used to be less accurate, probably due to wrong coordinates."""
+        self.assertEqual(len(self.data.etoscs), self.number)
+        self.assertInside(max(self.data.etoscs), 1.0, 0.2)
+
+class OrcaIRTest_old(OrcaIRTest):
+    def testfreqval(self):
+        """These values were wrong due to wrong input coordinates. PASS"""
+    def testirintens(self):
+        """These values were wrong due to wrong input coordinates. PASS"""
+
+old_unittests = {
+
+    "ADF/ADF2004.01/MoOCl4-sp.adfout":      ADFCoreTest,
+    "ADF/ADF2004.01/dvb_gopt.adfout":       ADFGeoOptTest,
+    "ADF/ADF2004.01/dvb_gopt_b.adfout":     ADFGeoOptTest,
+    "ADF/ADF2004.01/dvb_sp.adfout":         ADFSPTest,
+    "ADF/ADF2004.01/dvb_sp_b.adfout":       ADFSPTest,
+    "ADF/ADF2004.01/dvb_sp_c.adfout":       ADFSPTest_nosyms_valence,
+    "ADF/ADF2004.01/dvb_sp_d.adfout":       ADFSPTest_nosyms,
+    "ADF/ADF2004.01/dvb_un_sp.adfout":      ADFSPunTest,
+    "ADF/ADF2004.01/dvb_un_sp_c.adfout":    ADFSPunTest,
+    "ADF/ADF2004.01/dvb_ir.adfout":         ADFIRTest,
+
+    "ADF/ADF2006.01/dvb_gopt.adfout":       ADFGeoOptTest,
+
+    "GAMESS/GAMESS-US2005/water_ccd_2005.06.27.r3.out":         GAMESSUSCCDTest,
+    "GAMESS/GAMESS-US2005/water_ccsd_2005.06.27.r3.out":        GAMESSUSCCSDTest,
+    "GAMESS/GAMESS-US2005/water_ccsd(t)_2005.06.27.r3.out":     GAMESSUSCCSDTTest,
+    "GAMESS/GAMESS-US2005/water_cis_dets_2005.06.27.r3.out":    GAMESSUSCISTest_dets,
+    "GAMESS/GAMESS-US2005/water_cis_saps_2005.06.27.r3.out":    GAMESSUSCISTest,
+    "GAMESS/GAMESS-US2005/MoOCl4-sp_2005.06.27.r3.out":         GAMESSUSCoreTest,
+    "GAMESS/GAMESS-US2005/water_mp2_2005.06.27.r3.out":         GAMESSUSMP2Test,
+
+    "GAMESS/GAMESS-US2006/C_bigbasis_2006.02.22.r3.out":    GamessUSBigBasisTest,
+    "GAMESS/GAMESS-US2006/dvb_gopt_a_2006.02.22.r2.out":    GamessUSGeoOptTest,
+    "GAMESS/GAMESS-US2006/dvb_sp_2006.02.22.r2.out":        GamessUSSPTest,
+    "GAMESS/GAMESS-US2006/dvb_un_sp_2006.02.22.r2.out":     GamessUSSPunTest,
+    "GAMESS/GAMESS-US2006/dvb_ir.2006.02.22.r2.out":        GamessUSIRTest,
+    "GAMESS/GAMESS-US2006/nh3_ts_ir.2006.2.22.r2.out":      GAMESSUSIRTest_ts,
+
+    "GAMESS/GAMESS-US2010/dvb_gopt.log":    GamessUSGeoOptTest,
+    "GAMESS/GAMESS-US2010/dvb_sp.log":      GamessUSSPTest,
+    "GAMESS/GAMESS-US2010/dvb_sp_un.log":   GAMESSUSSPunTest_charge0,
+    "GAMESS/GAMESS-US2010/dvb_td.log":      GAMESSUSTDDFTTest,
+    "GAMESS/GAMESS-US2010/dvb_ir.log":      GamessUSIRTest,
+
+    "GAMESS/WinGAMESS/dvb_td_2007.03.24.r1.out":    GAMESSUSTDDFTTest,
+
+    "Jaguar/Jaguar4.2/dvb_gopt.out":    JaguarGeoOptTest_nmo45,
+    "Jaguar/Jaguar4.2/dvb_gopt_b.out":  JaguarGeoOptTest,
+    "Jaguar/Jaguar4.2/dvb_sp.out":      JaguarSPTest,
+    "Jaguar/Jaguar4.2/dvb_sp_b.out":    JaguarSPTest,
+    "Jaguar/Jaguar4.2/dvb_un_sp.out":   JaguarSPunTest_nmo_all,
+    "Jaguar/Jaguar4.2/dvb_ir.out":      JaguarIRTest,
+
+    "Jaguar/Jaguar6.0/dvb_gopt.out":    JaguarGeoOptTest_6_31gss,
+    "Jaguar/Jaguar6.0/dvb_sp.out":      JaguarSPTest_6_31gss,
+    "Jaguar/Jaguar6.0/dvb_un_sp.out" :  JaguarSPunTest_nmo_all,
+
+    "Jaguar/Jaguar6.5/dvb_gopt.out":    JaguarGeoOptTest_nmo45,
+    "Jaguar/Jaguar6.5/dvb_sp.out":      JaguarSPTest,
+    "Jaguar/Jaguar6.5/dvb_un_sp.out":   JaguarSPunTest,
+    "Jaguar/Jaguar6.5/dvb_ir.out":      JaguarIRTest,
+
+    "Molpro/Molpro2006/C_bigbasis_cart.out":    MolproBigBasisTest_cart,
+
+    "ORCA/ORCA2.6/dvb_gopt.out":    OrcaGeoOptTest_3_21g,
+    "ORCA/ORCA2.6/dvb_sp.out":      OrcaSPTest_3_21g,
+    "ORCA/ORCA2.6/dvb_td.out":      OrcaTDDFTTest_error,
+    "ORCA/ORCA2.6/dvb_ir.out":      OrcaIRTest,
+
+    "ORCA/ORCA2.8/dvb_gopt.out":    OrcaGeoOptTest,
+    "ORCA/ORCA2.8/dvb_sp.out":      OrcaSPTest,
+    "ORCA/ORCA2.8/dvb_sp_un.out":   OrcaSPunTest_charge0,
+    "ORCA/ORCA2.8/dvb_td.out":      OrcaTDDFTTest,
+    "ORCA/ORCA2.8/dvb_ir.out":      OrcaIRTest_old,
+}
+
+def make_regression_from_old_unittest(test_class):
+    """Return a regression test function from an old unit test logfile."""
+
+    def old_unit_test(logfile):
+        test_class.logfile = logfile
+        test_class.data = logfile.data
+        devnull = open(os.devnull, 'w')
+        return unittest.TextTestRunner(stream=devnull).run(unittest.makeSuite(test_class))
+
+    return old_unit_test
+
+
+def main(which=[], traceback=False):
+
+    dummyfiles = [eval(n)("") for n in testall.parsers]
+
+    # It would be nice to fix the structure of this nested list,
+    # because in its current form it is not amenable to tweaks.
+    regdir = os.path.join("..", "data", "regression")
+    programs = [os.path.join(regdir,testall.get_program_dir(p)) for p in testall.parsers]
+    try:
+        filenames = [[os.path.join(p,version,fn) for version in os.listdir(p) for fn in os.listdir(os.path.join(p,version))] for p in programs]
+    except OSError as e:
+        print(e)
+        print("\nERROR: At least one program direcory is missing.")
+        print("Run regression_download.sh in the ../data directory to update.")
+        sys.exit(1)
+
+    # This file should contain the paths to all regresssion test files we have gathered
+    # over the years. It is not really necessary, since we can discover them on the disk,
+    # but we keep it as a legacy and a way to track double check the regression tests.
+    regfile = open(os.path.join("..", "data", "regressionfiles.txt"), "r")
+    regfilenames = [os.sep.join(x.strip().split("/")) for x in regfile.readlines()]
+    regfile.close()
+
+    # We will want to print a warning if you haven't downloaded all of the regression
+    # test files, or when, vice versa, not all of the regression test files found on disk
+    # are included in filenames. However, gather that data here and print the warnings
+    # at the end so that we test all available files and the messages are displayed
+    # prominently at the end.
+    missing_on_disk = []
+    missing_in_list = []
+    for x in regfilenames:
+        if not os.path.isfile(os.path.join("..", "data", "regression", x)):
+            missing_on_disk.append(x)
+        elif os.path.join("..", "data", "regression", x) not in flatten(filenames):
+            missing_in_list.append(x)
+
+    # Create the regression test functions from logfiles that were old unittests.
+    for path, test_class in old_unittests.items():
+        funcname = "test" + normalisefilename(path)
+        func = make_regression_from_old_unittest(test_class)
+        globals()[funcname] = func
+
+    # Gather orphaned tests - functions starting with 'test' and not corresponding
+    # to any regression file name.
+    orphaned_tests = []
+    for ip, parser in enumerate(testall.parsers):
+        prefix = "test%s" % parser
+        tests = [fn for fn in globals() if fn[:len(prefix)] == prefix]
+        normalize = lambda fn: normalisefilename("_".join(fn.split(os.sep)[3:]))
+        normalized = [normalize(fname) for fname in filenames[ip]]
+        orphaned = [t for t in tests if t[4:] not in normalized]
+        orphaned_tests.extend(orphaned)
+
+    failures = errors = total = 0
+    for iname, name in enumerate(testall.parsers):
+
+        # Continue to next iteration if we are limiting the regression and the current
+        #   name was not explicitely chosen (that is, passed as an argument).
+        if len(which) > 0 and not name in which:
+            continue;
+
+        print("Are the %s files ccopened and parsed correctly?" % name)
+        current_filenames = filenames[iname]
+        current_filenames.sort()
+        for fname in current_filenames:
+            total += 1
+            print("  %s..."  % fname, end=" ")
+
+            # Check if there is a test (needs to be an appropriately named function).
+            # If not, there can also be a test that does not assume the file is
+            # correctly parsed (for fragments, for example), and these test need
+            # to be additionaly prepended with 'testnoparse'.
+            test_this = test_noparse = False
+            fname_norm = normalisefilename("_".join(fname.split(os.sep)[3:]))
+
+            funcname = "test" + fname_norm
+            test_this = funcname in globals()
+
+            funcname_noparse = "testnoparse" + fname_norm
+            test_noparse = not test_this and funcname_noparse in globals()
+
+            if not test_noparse:
+                try:
+                    logfile  = ccopen(fname)
+                except:
+                    errors += 1
+                    print("ccopen error")
+                else:
+                    if type(logfile) == type(dummyfiles[iname]):
+                        try:
+                            logfile.logger.setLevel(logging.ERROR)
+                            logfile.data = logfile.parse()
+                        except KeyboardInterrupt:
+                            sys.exit(1)
+                        except:
+                            print("parse error")
+                            errors += 1
+                        else:
+                            if test_this:
+                                try:
+                                    res = eval(funcname)(logfile)
+                                    if res and len(res.failures) > 0:
+                                        failures += len(res.failures)
+                                        print("%i test(s) failed" % len(res.failures))
+                                        if traceback:
+                                            for f in res.failures:
+                                                print("Failure for", f[0])
+                                                print(f[1])
+                                        continue
+                                except AssertionError:
+                                    print("test failed")
+                                    failures += 1
+                                else:
+                                    print("parsed and tested")
+                            else:
+                                print("parsed")
+                    else:
+                        print("ccopen failed")
+                        failures += 1
+            else:
+                try:
+                    eval(funcname_noparse)(fname)
+                except AssertionError:
+                    print("test failed")
+                    failures += 1
+                except:
+                    print("parse error")
+                    errors += 1
+                else:
+                    print("test passed")
+                
+        print()
+            
+    print("Total: %d   Failed: %d  Errors: %d" % (total, failures, errors))
+    if not traceback and failures + errors > 0:
+        print("\nFor more information on failures/errors, add 'traceback' as an argument.")
+
+    # Show these warnings at the end, so that they're easy to notice. Notice that the lists
+    # were populated at the beginning of this function.
+    if len(missing_on_disk) > 0:
+        print("\nWARNING: You are missing %d regression file(s)." % len(missing_on_disk))
+        print("Run regression_download.sh in the ../data directory to update.")
+        print("Missing files:")
+        print("\n".join(missing_on_disk))
+    if len(missing_in_list) > 0:
+        print("\nWARNING: The list in 'regressionfiles.txt' is missing %d file(s)." % len(missing_in_list))
+        print("Add these files paths to the list and commit the change.")
+        print("Missing files:")
+        print("\n".join(missing_in_list))
+    if len(orphaned_tests) > 0:
+        print("\nWARNING: There are %d orphaned regression test functions." % len(orphaned_tests))
+        print("Please make sure these function names correspond to regression files:")
+        print("\n".join(orphaned_tests))
+
+if __name__=="__main__":
+
+    # If 'test' is passed as the first argument, do a doctest on this module.
+    # Otherwise, any arguments are used to limit the test to the packages/parsers
+    # passed as arguments. No arguments implies all parsers.
+    if len(sys.argv) == 2 and sys.argv[1] == "test":
+        import doctest
+        doctest.testmod()
+    else:
+        traceback = "traceback" in sys.argv or "tb" in sys.argv
+        main(sys.argv[1:], traceback)